"""
File contains:

    - `neat.SNode`
    - `neat.STree`

Authors: B. Torben-Nielsen (legacy code), W. Wybo
"""

import numpy as np

import warnings
import copy
import hashlib
from collections import Counter
from functools import reduce

class SNode(object):
    """
    Simple Node for use with a simple Tree (`neat.STree`)

    Parameters
    ----------
    index: int
        index of the node

    Attributes
    ----------
    index: int
        index of the node
    parent_node: `neat.SNode` or ``None``
        parent of node, ``None`` means node is root
    child_nodes: list of `neat.SNode`
        child nodes of ``self``, empty list means node is leaf
    content: dict
        arbitrary items can be stored at the node
    """
    def __init__(self, index):
        self.index = index
        self._parent_node = None
        self._child_nodes = []
        self._content = {}

    def getParentNode(self):
        return self._parent_node

    def setParentNode(self, parent_node):
        self._parent_node = parent_node

    parent_node = property(getParentNode, setParentNode)

    def getChildNodes(self, **kwargs):
        return self._child_nodes

    def setChildNodes(self, cnodes):
        self._child_nodes = cnodes

    child_nodes = property(getChildNodes, setChildNodes)

    def addChild(self, child_node):
        self._child_nodes.append(child_node)

    def getContent(self):
        return self._content

    def setContent(self, content):
        if isinstance(content, dict):
            self._content = content
        else :
            raise Exception("SNode.setContent must receive a dict")

    content = property(getContent, setContent)

    def makeEmpty(self):
        '''
        Remove content and references to parent and child nodes
        '''
        self._parent_node = None
        self._content = None
        self._child_nodes = []

    def removeChild(self, child_node):
        '''
        Remove a single child node

        Parameters
        ----------
        child_node: `neat.SNode`
            child node to be removed
        '''
        self._child_nodes.remove(child_node)

    def __getitem__(self, key):
        return self._content[key]

    def __setitem__(self, key, value):
        self._content[key] = value

    def __str__(self, with_parent=True):
        parent_idx = self.parent_node.index if self.parent_node is not None else -1
        node_str = f'{self.__class__.__name__} {self.index}'
        if with_parent:
            pstr = "None" if self.parent_node is None else str(self.parent_node.index)
            node_str += f", Parent: {pstr}"
        return node_str

    def _getReprDict(self):
        """
        Note that dictionaries maintain insertion order from Python 3.7 onwards
        """
        parent_idx = self.parent_node.index if self.parent_node is not None else -1
        return {
            "node index": self.index,
            "parent index": parent_idx,
            "content": repr(self.content),
        }

    def __repr__(self):
        return repr(self._getReprDict())

    def __copy__(self, new_node=None):
        """
        experimental, untested
        """
        if new_node is None:
            new_node = self.__class__(self.index)
<<<<<<< HEAD
=======

>>>>>>> d6ca4171
        orig_keys = set(self.__dict__.keys()) - {'_parent_node', '_child_nodes'}
        copy_keys = orig_keys.intersection(set(new_node.__dict__.keys()))
        for key in copy_keys:
            new_node.__dict__[key] = copy.deepcopy(self.__dict__[key])
        return new_node


class STree(object):
    """
    A simple tree for use with a simple Node (`neat.SNode`).

    Generic implementation of a tree structure as a linked list extended with
    some convenience functions

    Parameters
    ----------
    arg: `neat.SNode` or subclass, `neat.STree` or subclass, or ``None``
        When arg is a `neat.SNode`, it specifies the root of the tree.
        When arg is a `neat.STree`, it constructs a deep copy of the provided tree.
        Default is ``None``, which creates an empty tree.

    Attributes
    ----------
    root: `neat.SNode`
        The root of the tree
    """

    def __init__(self, arg=None):
        """
        Initialize an empty tree by default
        """
        self._root = None
        
        if issubclass(type(arg), STree):
            # copy the provided tree into self
            arg.__copy__(new_tree=self)
        elif issubclass(type(arg), SNode) or arg is None:
            self.root = arg
        else:
            raise ValueError(
                f"`arg` should be a node (the root node of the tree), " \
                f"a tree, or ``None``. Provided `arg` is {type(arg)}"
            )

    def __getitem__(self, index, **kwargs):
        """
        Returns the node with given index, if no such node is in the tree, None
        is returned.

        Parameters
        ----------
            index: int
                the index of the node to be found

        Returns
        -------
            `neat.SNode` or None
        """
        return self._findNode(self.root, index)

    def _findNode(self, node, index):
        """
        Sweet breadth-first/stack iteration to replace the recursive call.
        Traverses the tree until it finds the node you are looking for.
        Returns SNode when found and None when not found

        Parameters
        ----------
            node: `neat.SNode` (optional)
                node where the search is started
            index: int
                the index of the node to be found

        Returns
        -------
            `neat.SNode`
        """
        stack = [];
        stack.append(node)
        while len(stack) != 0:
            for cnode in stack:
                if cnode.index == index:
                    return cnode
                else:
                    stack.remove(cnode)
                    stack.extend(cnode.getChildNodes())
        return None # Not found!

    def __len__(self, node=None):
        """
        Return the number of nodes in the tree. If an input node is specified,
        the number of nodes in the subtree of the input node is returned

        Parameters
        ----------
            node: `neat.SNode` (optional)
                The starting node. Defaults to root

        Returns
        -------
            int
        """
        self._node_count = 0
        for node in self.__iter__(node=node):
            self._node_count += 1
        return self._node_count

    def __iter__(self, node=None, **kwargs):
        """
        Iterate over the nodes in the subtree of the given node.

        Beware, if the given node is not in the tree, it will simply iterate
        over the subtree of the given node.

        Parameters
        ----------
            node: `neat.SNode` (optional)
                The starting node. Defaults to the root
        """
        if node is None:
            node = self.root
        if node is not None:
            yield node
            if node is not None:
                for cnode in node.getChildNodes():
                    for inode in self.__iter__(cnode):
                        yield inode

    def __str__(self, node=None):
        """
        Generate a string of the subtree of the given node.

        Beware, if the given node is not in the tree, it will simply iterate
        over the subtree of the given node.

        Parameters
        ----------
            node: `neat.SNode` (optional)
                The starting node. Defaults to the root
        """
        if node is None:
            node = self.root
        tree_string = f'>>> {self.__class__.__name__}'
        for iternode in self.__iter__(node):
            tree_string += '\n    ' + iternode.__str__(with_parent=True)
        return tree_string


    def __repr__(self, node=None):
        """
        Generate a representation string of the subtree of the given node.

        Beware, if the given node is not in the tree, it will simply iterate
        over the subtree of the given node.

        Parameters
        ----------
            node: `neat.SNode` (optional)
                The starting node. Defaults to the root
        """
        if node is None:
            node = self.root
        repr_list = [self.__class__.__name__]
        for iternode in self.__iter__(node):
            repr_list.append(repr(iternode))
        return repr(repr_list)

    def __hash__(self):
        """
        Generates an integer hash with that standard python `hash` function
        applied to the representation string

        Returns
        -------
            `int`: the hash
        """
        return hash(repr(self))

    def unique_hash(self):
        """
        Generates a hexadecimal hash based on the hashlib sha25 algorithm
        applied to the representation string

        Returns
        -------
            `str`: the hash string
        """
        h = hashlib.new('sha256')
        h.update(repr(self).encode())

        return h.hexdigest()

    def checkOrdered(self):
        """
        Check if the indices of the tree are number in the same order as they
        appear in the iterator
        """
        return list(range(len(self))) == [node.index for node in self]

    def getNodes(self, recompute_flag=1):
        """
        Build a list of all the nodes in the tree

        Parameters
        ----------
            recompute_flag: bool
                whether or not to re-evaluate the node list

        Returns
        -------
            list of :class:`Snode`
        """
        if not hasattr(self, '_nodes') or recompute_flag:
            self._nodes = []
            self._gatherNodes(self.root, self._nodes)
        return self._nodes

    def setNodes(self, illegal):
        raise AttributeError("`nodes` is a read-only attribute")

    nodes = property(getNodes, setNodes)

    def gatherNodes(self, node):
        """
        Build a list of all the nodes in the subtree of the provided node

        Parameters
        ----------
            node: :class:`Snode`
                starting point node

        Returns
        -------
            list of :class:`Snode`
        """
        nodes = []
        self._gatherNodes(node, nodes)
        return nodes

    def _gatherNodes(self, node, node_list=[]):
        """
        Append node to list and recurse to its child nodes

        Parameters
        ----------
            node: `neat.SNode`
            node_list: list of `neat.SNode`
        """
        node_list.append(node)
        for cnode in node.child_nodes:
            self._gatherNodes(cnode, node_list=node_list)

    def getLeafs(self, recompute_flag=1):
        """
        Get all leaf nodes in the tree.

        Parameters
        ----------
            recompute_flag: bool
                Whether to force recomputing the leaf list. Defaults to 1.
        """
        if not hasattr(self, '_leafs') or recompute_flag:
            self._leafs = [node for node in self if self.isLeaf(node)]
        return self._leafs

    def setLeafs(self, illegal):
        raise AttributeError("`leafs` is a read-only attribute")

    leafs = property(getLeafs, setLeafs)

    def setRoot(self, node):
        """
        Set the root node of the tree

        Parameters
        ----------
            node: `neat.SNode`
                node to be set as root of the tree
        """
        if node is not None:
            assert issubclass(type(node), SNode)
            node.parent_node = None
        self._root = node

    def getRoot(self):
        return self._root

    root = property(getRoot, setRoot)

    def isRoot(self, node):
        """
        Check if input node is root of the tree.

        Parameters
        ----------
            node: `neat.SNode`
        """
        if node.getParentNode() is not None:
            return False
        else:
            return True

    def isLeaf(self, node):
        """
        Check if input node is a leaf of the tree

        Parameters
        ----------
            node: `neat.SNode`
        """
        if len(node.getChildNodes()) == 0:
            return True
        else:
            return False

    def _createCorrespondingNode(self, node_index):
        """
        Creates a node with the given index corresponding to the tree class.

        Parameters
        ----------
            node_index: int
                index of the new node
        """
        return SNode(node_index)

    def addNodeWithParentFromIndex(self, node_index, pnode, *args, **kwargs):
        """
        Create a node with the given index and add it to the tree under a
        specific parent node.

        Parameters
        ----------
            node_index: int
                index of the new node
            pnode: `neat.SNode`
                parent node of the newly added node

        Raises
        ------
            ValueError
                if ``node_index`` is already in the tree
        """
        if self[node_index] == None:
            node = self._createCorrespondingNode(node_index, *args, **kwargs)
            self.addNodeWithParent(node, pnode)
        else:
            raise ValueError('Index %d is already exists in the tree.')

    def addNodeWithParent(self, node, pnode):
        """
        Add a node to the tree under a specific parent node

        Parameters
        ----------
            node: `neat.SNode`
                node to be added
            pnode: `neat.SNode`
                parent node of the newly added node
        """
        if pnode is not None:
            node.setParentNode(pnode)
            pnode.addChild(node)
        else:
            warnings.warn('`pnode` was `None`, did nothing.')

    def softRemoveNode(self, node):
        """
        Remove a node and its subtree from the tree by deleting the reference
        to it in its parent. Internally, the node and its linked subtree are not
        changed

        Parameters
        ----------
            node: `neat.SNode`
                node to be removed
        """
        node.getParentNode().removeChild(node)

    def removeNode(self, node):
        """
        Remove a node as well as its subtree from the tree

        Parameters
        ----------
            node: `neat.SNode`
                node to be removed
        """
        node.getParentNode().removeChild(node)
        self._deepRemove(node)

    def _deepRemove(self, node):
        cnodes = node.getChildNodes()
        node.makeEmpty()
        for cnode in cnodes:
            self._deepRemove(cnode)

    def removeSingleNode(self, node):
        """
        Remove a single node from the tree. The nodes' children become the
        children of the nodes' parent.

        Parameters
        ----------
            node: `neat.SNode`
                node to be removed
        """
        if node == self.root:
            raise ValueError('Removing root is forbidden')
        cnodes = node.getChildNodes()
        pnode = node.getParentNode()
        pnode.removeChild(node)
        for cnode in cnodes:
            cnode.setParentNode(pnode)
            pnode.addChild(cnode)

    def insertNode(self, node, pnode, pcnodes=[]):
        """
        Insert a node in the tree as a child of a specified parent. The
        original children of the parent that will become children of the node
        are specified in the ``pcnodes`` list

        Parameters
        ----------
            node: `neat.SNode`
                the node that is to be inserted
            pnode: `neat.SNode`
                the node that will become parent of the node that is to be
                inserted
            pcnodes: list of `neat.SNode`
                the current children of the pnode that will become children of
                the node
        """
        if pnode != None:
            cnodes = pnode.getChildNodes()
            for pcnode in pcnodes:
                if pcnode in cnodes:
                    ind = cnodes.index(pcnode)
                    del cnodes[ind]
                    node.addChild(pcnode)
                    pcnode.setParentNode(node)
                else:
                    warnings.warn(str(pcnode) + ' is not a child of ' \
                                              + str(pnode) + ', ignoring it')
            node.setParentNode(pnode)
            pnode.addChild(node)
        if pnode == None:
            cnode = self.root
            cnode.setParentNode(node)
            node.setParentNode(None)
            node.addChild(cnode)
            self.root = node

    def resetIndices(self, n=0):
        """
        Resets the indices in the order they appear in a depth-first iteration
        """
        for ind, node in enumerate(self):
            node.index = ind+n

    def getSubTree(self, node, new_tree=None):
        """
        Get the subtree of the specified node. The root of the subtree is a new
        node with the same children as the original node, but None instead of a
        parent.

        Parameters
        ----------
            node: `neat.SNode`
                root of the sub tree
            new_tree: `neat.STree` or derived class
                the type of tree in which the nodes of the subtree are to be
                copied

        Returns
        -------
        `neat.STree`
            Subtree of with ``node`` as root
        """
        if new_tree is None:
            new_tree = self.__class__()

        new_node = new_tree._createCorrespondingNode(node.index)
        node.__copy__(new_node=new_node)
        new_node.setParentNode(None)
        new_tree.setRoot(new_node)

        self._recurseCopy(node, new_tree)

        return new_tree

    def depthOfNode(self, node):
        """
        compute the depth of the node (number of edges between node and root)

        Parameters
        ----------
        node: `neat.SNode`

        Returns
        -------
        int
            depth of the node
        """
        return len(self.pathToRoot(node)) - 1

    def degreeOfNode(self, node):
        """
        Compute the degree (number of leafs in its subtree) of a node.

        Parameters
        ----------
            node: `neat.SNode`
        """
        return len([node for node in self.__iter__(node) if self.isLeaf(node)])

    def orderOfNode(self, node):
        """
        Compute the order (number of bifurcations from the root) of a node.

        Parameters
        ----------
            node: `neat.SNode`
        """
        ptr = self.pathToRoot(node)
        order = 0
        for node in ptr:
            if len(node.child_nodes) > 1:
                order += 1
        # order is on [0,max_order] thus subtract 1 from this calculation
        return order - 1

    def pathToRoot(self, node):
        """
        Return the path from a given node to the root

        Parameters:
            node: `neat.SNode`

        Returns
        -------
            list of `neat.SNode`
                List of nodes from ``node`` to root. First node is the input node
                and last node is the root
        """
        nodes = []
        self._goToRootFrom(node, nodes)
        return nodes

    def _goToRootFrom(self, node, nodes):
        nodes.append(node)
        pnode = node.getParentNode()
        if pnode != None :
            self._goToRootFrom(pnode, nodes)

    def pathBetweenNodes(self, from_node, to_node):
        """
        Inclusive path from ``from_node`` to ``to_node``.

        Parameters
        ----------
            from_node: `neat.SNode`
            to_node: `neat.SNode`

        Returns
        -------
            list of `neat.SNode`
                List of nodes representing the direct path between ``from_node``
                and ``to_node``, which are respectively the first and last nodes
                in the list.
        """
        path1 = self.pathToRoot(from_node)[::-1]
        path2 = self.pathToRoot(to_node)[::-1]
        path = path1 if len(path1) < len(path2) else path2
        ind = next((ii for ii in range(len(path)) if path1[ii] != path2[ii]),
                   len(path))
        return path1[ind:][::-1] + path2[ind-1:]

    def pathBetweenNodesDepthFirst(self, from_node, to_node):
        """
        Inclusive path from ``from_node`` to ``to_node``, ginven in a depth-
        first ordering.

        Parameters
        ----------
            from_node: `neat.SNode`
            to_node: `neat.SNode`

        Returns
        -------
            list of `neat.SNode`
                List of nodes representing the direct path between ``from_node``
                and ``to_node``, which are respectively the first and last nodes
                in the list.
        """
        path1 = self.pathToRoot(from_node)[::-1]
        path2 = self.pathToRoot(to_node)[::-1]
        path = path1 if len(path1) < len(path2) else path2
        ind = next((ii for ii in range(len(path)) if path1[ii] != path2[ii]),
                   len(path))
        return path1[ind-1:] + path2[ind:]

    def getNodesInSubtree(self, ref_node, subtree_root=None):
        """
        Returns the nodes in the subtree that contains the given reference nodes
        and has the given subtree root as root. If the subtree root is not
        provided, the subtree of the first child node of the root on the path to
        the reference node is given (plus the root)

        Parameters
        ----------
            ref_node: `neat.SNode`
                the reference node that is in the subtree
            subtree_root: `neat.SNode`
                what is to be the root of the subtree. If this node is not on
                the path from reference node to root, a ValueError is raised

        Returns
        -------
            list of `neat.SNode`
                List of all nodes in the subtree. It's root is in the first
                position
        """
        if subtree_root == None:
            subtree_root = self.root
        ref_path = self.pathBetweenNodes(ref_node, subtree_root)
        if subtree_root in ref_path:
            if len(ref_path) > 1:
                subtree_nodes = [subtree_root] \
                                + self.gatherNodes(ref_path[-2])
            else:
                subtree_nodes = [ref_node] # both input nodes are the same
        else:
            raise ValueError('|subtree_root| not in path from |ref_node| \
                                root')
        return subtree_nodes

    def sisterLeafs(self, node):
        """
        Find the leafs that are in the subtree of the nearest bifurcation node
        on the path from input node to root.

        Parameters
        ----------
            node: `neat.SNode`
                Starting node for search

        Returns
        -------
        node: `neat.SNode`
            the bifurcation node
        sister_leafs: list of `neat.SNode`
            The first element is the input node. The others are the leafs
            of the subtree emanating from the bifurcation node that are not
            in the subtree from the input node.
        corresponding_children: list of `neat.SNode`
            The children of the bifurcation node. If the number of leafs
            ``sister_leafs`` is the same as the number of
            ``corresponding_children``, the subtree of each element of
            ``corresponding_children`` has exactly one leaf, the corresponding
            element in ``sister_leafs``
        """
        sleafs = [node]; cchildren = []
        snode = self._goToRootUntil(node, None, sl=sleafs, cc=cchildren)
        return snode, sleafs, cchildren

    def _goToRootUntil(self, node, c_node, sl=[], cc=[]):
        c_nodes = node.getChildNodes()
        if (c_node != None and len(c_nodes) > 1) or self.isRoot(node):
            cc.append(c_node)
            for c_node_ in set(c_nodes) - {c_node}:
                self._goFromRootUntil(c_node_, sl=sl)
                cc.append(c_node_)
        else:
            p_node = node.getParentNode()
            node = self._goToRootUntil(p_node, node, sl=sl, cc=cc)
        return node

    def _goFromRootUntil(self, node, sl=[]):
        c_nodes = node.getChildNodes()
        if len(c_nodes) == 0:
            sl.append(node)
        else:
            for c_node in c_nodes:
                self._goFromRootUntil(c_node, sl=sl)

    def bifurcationNodeToRoot(self, node, cnode=None):
        """
        Find the nearest bifurcation node towards root from the input node.

        Parameters
        ----------
        node: `neat.SNode`
            Starting node for search
        cnode: `neat.SNode`
            For recursion, don't change default

        Returns
        -------
        node: `neat.SNode`
            the bifurcation node
        cnode: `neat.SNode`
            The bifurcation node's child on the path to the input node.

        """
        if cnode == None or len(node.getChildNodes()) <= 1:
            pnode = node.getParentNode()
            if pnode != None:
                node, cnode = self.bifurcationNodeToRoot(pnode, cnode=node)
        return node, cnode

    def bifurcationNodeFromRoot(self, node):
        """
        Find the nearest bifurcation node towards leaf from the input node.

        Parameters
        ----------
        node: `neat.SNode`
            Starting node for search

        Returns
        -------
        node: `neat.SNode`
            the bifurcation node
        """
        if len(node.child_nodes) > 1:
            return node
        elif len(node.child_nodes) == 0:
            return None
        else:
            return self.bifurcationNodeFromRoot(node.child_nodes[0])

    def getBifurcationNodes(self, nodes):
        """
        Get the bifurcation nodes in bewteen the provided input nodes

        Parameters
        ----------
        nodes: list of `neat.SNode`
            the input nodes

        Returns
        -------
        list of `neat.SNode`
            the bifurcation nodes
        """
        # unique nodes
        nodes = reduce(lambda l, x: l.append(x) or l if x not in l else l, nodes, [])
        # tag all nodes
        for node in self:
            node['tag'] = 0
        # find the 'leafs' within the list of nodes (i.e. most centripetal nodes)
        pnodes = []
        for node in nodes:
            pnodes.extend([n for n in self.pathToRoot(node)])
        pcount = Counter(pnodes)
        nodes = [node for node in nodes if pcount[node] == 1]
        # for each node, find nearest bifurcation towards root
        pnodes = []
        for node in nodes:
            pnodes.extend([n for n in self.pathToRoot(node)])
        for pathnode in pnodes:
            pathnode['tag'] += 1
        # find the bifurcation nodes
        bifur_nodes = [self.root]
        for node in self:
            # !!! only works for bifurcations with two children
            # TODO: extend for all bifurcations
            if len(node.child_nodes) > 1 and \
               not np.any([cn['tag'] == 0 for cn in node.child_nodes]):
                bifur_nodes.append(node)
        # remove the tags
        for node in self:
            del node.content['tag']
        # add root if necessary
        if self.root not in bifur_nodes:
            bifur_nodes = [self.root] + bifur_nodes

        return bifur_nodes

    def getNearestNeighbours(self, node, nodes):
        """
        Find the nearest neighbours of ``node`` in ``nodes``. If ``nodes`` contains
        ``node``, it is excluded from the search.

        When a node in the up-direction is a bifurcation node and in ``nodes``, nodes
        in its other subtree are excluded from the search

        !!! Untested

        Parameters
        ----------
        node: `neat.SNode`
            node for which the nearest neighbours are sought
        nodes: list of `neat.SNode`
            list in which nearest neighbours of ``node`` are sought
        """
        nns = []
        self._searchNNToRoot(node, nodes, nns)
        self._searchNNFromRoot(node, nodes, nns)
        return nns

    def _searchNNToRoot(self, node, nodes, nns):
        p_node = node.parent_node
        if p_node is not None:
            # up direction
            if p_node in nodes:
                nns.append(p_node)
            else:
                self._searchNNToRoot(p_node, nodes, nns)
                # down direction
                for c_node in set(p_node.child_nodes) - {node}:
                    self._searchNNFromRoot(c_node, nodes, nns)

    def _searchNNFromRoot(self, node, nodes, nns):
        for c_node in node.child_nodes:
            if c_node in nodes:
                nns.append(c_node)
            else:
                self._searchNNFromRoot(c_node, nodes, nns)

    def __copy__(self, new_tree=None):
        """
        Fill the ``new_tree`` with it's corresponding nodes in the same
        structure as ``self``, and copies all node variables that both tree
        classes have in common

        Parameters
        ----------
        new_tree: `neat.STree` or derived class (default is ``None``)
            the tree class in which the ``self`` is copied. If ``None``,
            returns a copy of ``self``.

        Returns
        -------
        The new tree instance
        """
        if new_tree is None:
            new_tree = self.__class__()

        # copy all attributes not related to tree structure
        orig_keys = set(self.__dict__.keys())
        copy_keys = orig_keys.intersection(set(new_tree.__dict__.keys()))
        for key in copy_keys:
            if key not in ['root', '_root', '_computational_root', '_original_root']:
                new_tree.__dict__[key] = copy.deepcopy(self.__dict__[key])

        # copy the tree structure
        if self.root is not None:
            new_node = new_tree._createCorrespondingNode(self.root.index)
            self.root.__copy__(new_node=new_node)
            new_tree.setRoot(new_node)
            self._recurseCopy(self.root, new_tree)

        return new_tree

    def _recurseCopy(self, pnode, new_tree):
        for node in pnode.getChildNodes(skip_inds=[]):
            new_node = new_tree._createCorrespondingNode(node.index)
            new_node = node.__copy__(new_node=new_node)
            new_tree.addNodeWithParent(new_node, new_tree.__getitem__(pnode.index,
                                                                      skip_inds=[]))
            self._recurseCopy(node, new_tree)
<|MERGE_RESOLUTION|>--- conflicted
+++ resolved
@@ -124,10 +124,6 @@
         """
         if new_node is None:
             new_node = self.__class__(self.index)
-<<<<<<< HEAD
-=======
-
->>>>>>> d6ca4171
         orig_keys = set(self.__dict__.keys()) - {'_parent_node', '_child_nodes'}
         copy_keys = orig_keys.intersection(set(new_node.__dict__.keys()))
         for key in copy_keys:
