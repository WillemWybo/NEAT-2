"""
File contains:

    - :class:`MorphLoc`
    - :class:`MorphNode`
    - :class:`MorphTree`

Authors: B. Torben-Nielsen (legacy code) and W. Wybo
"""

import numpy as np

import matplotlib.patheffects as patheffects
import matplotlib.patches as patches
import matplotlib.cm as cm
import matplotlib.pyplot as pl
from mpl_toolkits.axes_grid1 import make_axes_locatable
from mpl_toolkits.mplot3d import Axes3D

import warnings
import copy
from collections import Counter
from functools import reduce

from .stree import SNode, STree
from .compartmenttree import CompartmentNode, CompartmentTree


def originalTreetypeDecorator(fun):
    """
    Decorator that provides the safety that the treetype is set to
    'original' inside the functions it decorates
    """
    # wrapper to access self
    def wrapped(self, *args, **kwargs):
        current_treetype = self.treetype
        self.treetype = 'original'
        res = fun(self, *args, **kwargs)
        self.treetype = current_treetype
        return res
    return wrapped

def computationalTreetypeDecorator(fun):
    """
    Decorator that provides the safety that the treetype is set to
    'computational' inside the functions it decorates. This decorator also
    checks if a computational tree has been defined.

    Raises
    ------
        AttributeError
            If this function is called and no computational tree has been
            defined
    """
    # wrapper to access self
    def wrapped(self, *args, **kwargs):
        if self._computational_root == None:
            raise AttributeError('No computational tree has been defined, ' + \
                                  'and this function requires one. Use ' + \
                                  ':func:`MorphTree.setCompTree()` or its ' + \
                                  'overwritten version in one of the derived' + \
                                  'classes')
        current_treetype = self.treetype
        self.treetype = 'computational'
        res = fun(self, *args, **kwargs)
        self.treetype = current_treetype
        return res
    return wrapped


class MorphLoc(object):
    """
    Stores a location on the morphology. The location is initialized starting
    from a node and x-value on the real morphology. The location is also be
    stored in the coordinates of the computational morphology. To toggle between
    coordinates, the class stores a reference to the morphology tree on which
    the location is defined, and returns either the original coordinate or the
    coordinate on the computational tree, depending on which tree is active.
    """

    def __init__(self, loc, reftree, set_as_comploc=False):
        """
        Initialize an object to specify a location on the morphology. Input is
        either a tuple or a dict where one entry specifies the node index and
        the other entry the x-coordinate specifying the location between parent
        node (x=0) or the node indicated by the index (x=1).

        Parameters
        ----------
            loc: tuple or dict
                if tuple: (node index, x-value)
                if dict: {'node': node index, 'x': x-value}
            reftree: :class:`MorphTree`
            set_as_comploc: bool
                if True, assumes the paremeters provided in `loc` are coordinates
                on the computational tree. Doing this while no computational tree
                has been initialized in `reftree` will result in an error.
                Defaults to False

        Raises
        ------
            ValueError
                If x-coordinate of location is not in ``[0,1]``
        """
        self.reftree = reftree

        if isinstance(loc, tuple):
            x = float(loc[1])
            if x > 1. or x < 0.:
                raise ValueError('x-value should be in [0,1]')
            if set_as_comploc:
                self.comp_loc = {'node': int(loc[0]), 'x': x}
                self._setOriginalLoc()
            else:
                self.loc = {'node': int(loc[0]), 'x': x}
        elif isinstance(loc, dict):
            x = float(loc['x'])
            if x > 1. or x < 0.:
                raise ValueError('x-value should be in [0,1]')
            if set_as_comploc:
                self.comp_loc = loc
                self._setOriginalLoc()
            else:
                self.loc = loc
        elif isinstance(loc, MorphLoc):
            # self.__dict__.update({key: copy.deepcopy(val)
            #                       for key, val in loc.__dict__.iteritems()
            #                       if key != 'reftree'})
            self.loc = loc.loc
            self.reftree = reftree
        else:
            raise TypeError('Not a valid location type, should be tuple or dict')

    def __getitem__(self, key):
        if isinstance(key, int) and key in (0,1):
            key = 'node' if key == 0 else 'x'
        if isinstance(key, str):
            if self.reftree.treetype == 'computational':
                try:
                    return self.comp_loc[key]
                except AttributeError:
                    self._setComputationalLoc()
                    return self.comp_loc[key]
            else:
                return self.loc[key]

    def __eq__(self, other_loc):
        if type(other_loc) == dict:
            result = (other_loc['node'] == self.loc['node'])
            if self.loc['node'] != 1:
                result *= np.allclose(other_loc['x'], self.loc['x'])
            return result
        elif type(other_loc) == tuple:
            result = (other_loc[0] == self.loc['node'])
            if self.loc['node'] != 1:
                   result *= np.allclose(other_loc[1], self.loc['x'])
            return result
        elif isinstance(other_loc, MorphLoc):
            result = (other_loc.loc['node'] == self.loc['node'])
            if self.loc['node'] != 1:
                result *= np.allclose(other_loc.loc['x'], self.loc['x'])
            return result
        else:
            return NotImplemented

    def keys(self):
        return ['node', 'x']

    def __iter__(self):
        yield self['node']
        yield self['x']

    def __neq__(self, other_loc):
        result = self.__eq__(other_loc)
        if result is NotImplemented:
            return result
        else:
            return not result

    def __copy__(self):
        """
        Customization of the copy function so that `loc` and `comp_loc`
        attributes are deep copied and `reftree` attribute still refers to the
        original tree
        """
        new_loc = type(self)(copy.deepcopy(self.loc), self.reftree)
        if hasattr(self, 'comp_loc'):
            new_loc.__dict__.update({'comp_loc': copy.deepcopy(self.comp_loc)})
        return new_loc

    def __str__(self):
        return '{\'node\': %d, \'x\': %.2f }'%(self.loc['node'], self.loc['x'])

    def __repr__(self):
        return str(self)

    def _setComputationalLoc(self):
        if self.loc['node'] != 1:
            current_treetype = self.reftree.treetype
            self.reftree.treetype = 'original'
            node = self.reftree[self.loc['node']]
            # find the computational nodes that are resp. up and down from the node
            node_start = self.reftree._findCompnodeUp(node.parent_node)
            node_stop  = self.reftree._findCompnodeDown(node)
            # length between loc and parent computational node to compute segment
            # length
            L = self.reftree.pathLength({'node': node_start.index, 'x': 1.},
                                         self.loc)
            # get the computational nodes' length
            self.reftree.treetype = 'computational'
            L_cn = self.reftree[node_stop.index].L
            self.reftree.treetype = 'original'
            # set the computational loc
            self.comp_loc = {'node': node_stop.index, 'x': L/L_cn}
            # reset treetype to its former value
            self.reftree.treetype = current_treetype
        else:
            self.comp_loc = copy.deepcopy(self.loc)

    def _setOriginalLoc(self):
        if self.comp_loc['node'] != 1:
            current_treetype = self.reftree.treetype
            self.reftree.treetype = 'computational'
            compnode = self.reftree[self.comp_loc['node']]
            self.reftree.treetype = 'original'
            node = self.reftree[self.comp_loc['node']]
            # find the computational node that is down from the original node
            pcnode = self.reftree._findCompnodeUp(node.parent_node)
            # find the node index and x-coordinate of the original location
            path = self.reftree.pathBetweenNodes(pcnode, node)
            L0 = 0. ; found = False
            for pathnode in path[1:]:
                L1 = L0 + pathnode.L
                Lloc = self.comp_loc['x']*compnode.L
                if Lloc == 0.: Lloc += 1e-7
                if Lloc > L0 and Lloc <= L1:
                    self.loc = {'node': pathnode.index,
                                'x': (Lloc-L0-1e-8) / pathnode.L}
                L0 = L1
            if self.loc['x'] > 1. or self.loc['x'] < 0.:
                raise ValueError('x-value should be in [0,1]')
            # reset treetype to its former value
            self.reftree.treetype = current_treetype
        else:
            self.loc = copy.deepcopy(self.comp_loc)


class MorphNode(SNode):
    """
    Node associated with :class:`MorphTree`. Stores the geometrical information
    associated with a point on the tree morphology

    Attributes
    ----------
        xyz: numpy.array of floats
            The xyz-coordinates associated with the node (um)
        R: float
            The radius of the node (um)
        swc_type: int
            The type of node, according to the .swc file format convention:
            ``1`` is dendrites, ``2`` is axon, ``3`` is basal dendrite and ``4``
            is apical dendrite.
        L: float
            The length of the node (um)
    """
    def __init__(self, index, p3d=None):
        super(MorphNode, self).__init__(index)
        if p3d != None:
            self.setP3D(*p3d)
        else:
            # bogus values, to overwrite
            self.setP3D(np.array([0.,0.,0.]), 1., 1)
            self.L = 1.
            self.R = 1.

    def setP3D(self, xyz, R, swc_type):
        """
        Set the 3d parameters of the node

        Parameters
        ----------
            xyz: numpy.array
                3D location (um)
            R: float
                Radius of the segment (um)
            swc_type: int
                Type asscoiated with the segment according to SWC standards
        """
        # morphology parameters
        self.xyz = xyz
        self.R = R
        self.swc_type = swc_type
        # auxiliary variable
        self.used_in_comp_tree = False

    def setLength(self, L):
        """
        Set the length of the segment represented by the node

        Parameters
        ----------
            L: float
                the length of the segment (um)
        """
        self.L = L

    def setRadius(self, R):
        """
        Set the radius of the segment represented by the node

        Parameters
        ----------
            L: float
                the radius of the segment (um)
        """
        self.R = R

    def getChildNodes(self, skip_inds=(2,3)):
        # if self.index == 1:
        # else:
        #     return super(MorphNode, self).getChildNodes()
        return [cnode for cnode in self._child_nodes \
                      if cnode.index not in skip_inds]

    def setChildNodes(self, cnodes):
        return super(MorphNode, self).setChildNodes(cnodes)

    child_nodes = property(getChildNodes, setChildNodes)


    def __str__(self, **kwarg):
        return super(MorphNode, self).__str__(**kwarg)


class MorphTree(STree):
    """
    Subclass of simple tree that implements neuronal morphologies. Reads in
    trees from '.swc' files.

    Can also store a simplified version of the original tree, where only nodes
    are retained that should hold computational parameters - the root, the
    bifurcation nodes and the leafs at least, although the user can also
    specify additional nodes. One tree is set as primary by changing the
    `treetype` attribute (select 'original' for the original morphology and
    'computational' for the computational morphology). Lookup operations will
    often use the primary tree. Using nodes from the other tree for lookup
    operations is unsafe and should be avoided, it is better to set the proper
    tree to primary first.

    Attributes
    ----------
        root: :class:`MorphNode` instance
            The root of the tree.
    """

    def __init__(self, file_n=None, types=[1,3,4]):
        self._treetype = 'original' # alternative 'computational'
        if file_n != None:
            self.readSWCTreeFromFile(file_n, types=types)
            # self._original_root = self.root
        else:
            self._original_root = None
        self._computational_root = None
        # to store sets of locations on the morphology
        self.locs = {}
        self._nids_orig = {}; self._nids_comp = {}
        self._xs_orig = {}; self._xs_comp = {}
        self.d2s = {}
        self.d2b = {}
        self.leafinds = {}

    def __getitem__(self, index, skip_inds=(2,3)):
        """
        Returns the node with given index, if no such node is in the tree, None
        is returned.

        Parameters
        ----------
            index: int
                the index of the node to be found

        Returns:
            :class:`SNode` or None
        """
        return self._findNode(self.root, index, skip_inds=skip_inds)

    def _findNode(self, node, index, skip_inds=(2,3)):
        """
        Sweet breadth-first/stack iteration to replace the recursive call.
        Traverses the tree until it finds the node you are looking for.
        Returns SNode when found and None when not found

        Parameters
        ----------
            node: :class:`SNode` (optional)
                node where the search is started
            index: int
                the index of the node to be found

        Returns
        -------
            :class:`SNode`
        """
        stack = [];
        stack.append(node)
        while len(stack) != 0:
            for cnode in stack:
                if cnode.index == index:
                    return cnode
                else:
                    stack.remove(cnode)
                    stack.extend(cnode.getChildNodes(skip_inds=skip_inds))
        return None # Not found!

    def __iter__(self, node=None, skip_inds=(2,3)):
        """
        Overloaded iterator from parent class that avoids iterating over the
        nodes with index 2 and 3

        Parameters
        ----------
            node: :class:`MorphNode`
                The starting node. Defaults to the root
            skip_inds: tuple of ints
                Indices of the nodes that are skipped by the iterator. Defaults
                to ``(2,3)``, the nodes that contain extra geometrical
                information on the soma.

        Yields
        ------
            :class:`MorphNode`
                Nodes in the tree
        """
        if node is None:
            node = self.root
        if node is not None:
            if node.index not in skip_inds: yield node
            for cnode in node.getChildNodes(skip_inds=skip_inds):
                for inode in self.__iter__(cnode, skip_inds=skip_inds):
                    if node.index not in skip_inds: yield inode

    def getRoot(self):
        if self.treetype == 'original':
            return self._original_root
        else:
            return self._computational_root

    def setRoot(self, node):
        if self.treetype == 'original':
            node.parent_node = None
            self._original_root = node
        else:
            node.parent_node = None
            self._computational_root = node

    root = property(getRoot, setRoot)

    def getNodes(self, recompute_flag=0, skip_inds=(2,3)):
        """
        Overloads the parent function to allow skipping nodes with certain
        indices and to return the nodes associated with the corresponding
        `treetype`.

        Parameters
        ----------
            recompute_flag: bool
                whether or not to re-evaluate the node list. Defaults to False.
            skip_inds: tuple of ints
                Indices of the nodes that are skipped by the iterator. Defaults
                to ``(2,3)``, the nodes that contain extra geometrical
                information on the soma.

        Returns
        -------
            list of :class:`MorphNode`
        """
        if self.treetype == 'original':
            if not hasattr(self, '_nodes_orig') or recompute_flag:
                self._nodes_orig = []
                self._gatherNodes(self.root, self._nodes_orig,
                                   skip_inds=skip_inds)
            return self._nodes_orig
        else:
            if not hasattr(self, '_nodes_comp') or recompute_flag:
                self._nodes_comp = []
                self._gatherNodes(self.root, self._nodes_comp,
                                   skip_inds=skip_inds)
            return self._nodes_comp

    def setNodes(self, illegal):
        raise AttributeError("`nodes` is a read-only attribute")

    nodes = property(getNodes, setNodes)

    def _gatherNodes(self, node, node_list=[], skip_inds=(2,3)):
        """
        Overloaded gathering function that avoids appending nodes with index 2
        or 3 to the list.

        Parameters
        ----------
            node: :class:`MorphNode`
            node_list: list of :class:`MorphNode`
        """
        if node.index not in skip_inds: node_list.append(node)
        for cnode in node.getChildNodes(skip_inds=skip_inds):
            self._gatherNodes(cnode, node_list=node_list, skip_inds=skip_inds)

    def getLeafs(self, recompute_flag=0):
        """
        Overloads the :func:`getLeafs` of the parent class to return the leafs
        in the current `treetype`.

        Parameters
        ----------
            recompute_flag: bool
                Whether to force recomputing the leaf list. Defaults to 0.
        """
        if self.treetype == 'original':
            if not hasattr(self, '_leafs_orig') or recompute_flag:
                self._leafs_orig = [node for node in self if self.isLeaf(node)]
            return self._leafs_orig
        else:
            if not hasattr(self, '_leafs_comp') or recompute_flag:
                self._leafs_comp = [node for node in self if self.isLeaf(node)]
            return self._leafs_comp

    def setLeafs(self, illegal):
        raise AttributeError("`leafs` is a read-only attribute")

    leafs = property(getLeafs, setLeafs)

    def getNodesInBasalSubtree(self):
        """
        Return the nodes associated with the basal subtree

        Returns
        -------
            list of :class:`MorphNode`
                List of all nodes in the basal subtree
        """
        return [node for node in self if node.swc_type in [3]]

    def getNodesInApicalSubtree(self):
        """
        Return the nodes associated with the apical subtree

        Returns
        -------
            list of :class:`MorphNode`
                List of all nodes in the apical subtree
        """
        return [node for node in self if node.swc_type in [4]]

    def getNodesInAxonalSubtree(self):
        """
        Return the nodes associated with the apical subtree

        Returns
        -------
            list of :class:`MorphNode`
                List of all nodes in the apical subtree
        """
        return [node for node in self if node.swc_type in [2]]

    def setTreetype(self, treetype):
        if treetype == 'original':
            self._treetype = treetype
            self.root = self._original_root
        elif treetype == 'computational':
            if self._computational_root != None:
                self._treetype = treetype
                self.root = self._computational_root
            else:
                raise ValueError('no computational tree has been defined, \
                                `treetype` can only be \'original\'')
        else:
            raise ValueError('`treetype` can be \'original\' or \'computational\'')

    def getTreetype(self):
        return self._treetype

    treetype = property(getTreetype, setTreetype)

    def createCorrespondingNode(self, node_index, p3d=None):
        """
        Creates a node with the given index corresponding to the tree class.

        Parameters
        ----------
            node_index: int
                index of the new node
        """
        return MorphNode(node_index, p3d=p3d)

    def readSWCTreeFromFile(self, file_n, types=[1,3,4]):
        """
        Non-specific for a "tree data structure"
        Read and load a morphology from an SWC file and parse it into
        an :class:`MorphTree` object.

        On the NeuroMorpho.org website, 5 types of somadescriptions are
        considered (http://neuromorpho.org/neuroMorpho/SomaFormat.html).
        The "3-point soma" is the standard and most files are converted
        to this format during a curation step. btmorph follows this default
        specification and the *internal structure of btmorph implements
        the 3-point soma*.

        Parameters
        -----------
        file_n: str
            name of the file to open
        types: list of ints
            NeuroMorpho.org segment types to be included
        """
        # check soma-representation: 3-point soma or a non-standard representation
        soma_type = self._determineSomaType(file_n)

        file = open(file_n,'r')
        all_nodes = dict()
        for line in file :
            if not line.startswith('#') :
                split = line.split()
                index = int(split[0].rstrip())
                swc_type = int(split[1].rstrip())
                x = float(split[2].rstrip())
                y = float(split[3].rstrip())
                z = float(split[4].rstrip())
                radius = float(split[5].rstrip())
                parent_index = int(split[6].rstrip())
                # create the nodes
                if swc_type in types:
                    p3d = (np.array([x,y,z]), radius, swc_type)
                    node = self.createCorrespondingNode(index, p3d)
                    all_nodes[index] = (swc_type, node, parent_index)

        if soma_type == 1:
            for index, (swc_type, node, parent_index) in list(all_nodes.items()) :
                if index == 1:
                    self.setRoot(node)
                elif index in (2,3):
                    # the 3-point soma representation
                    # (http://neuromorpho.org/neuroMorpho/SomaFormat.html)
                    somanode = all_nodes[1][1]
                    self.addNodeWithParent(node, somanode)
                else:
                    parent_node = all_nodes[parent_index][1]
                    self.addNodeWithParent(node, parent_node)
        # IF multiple cylinder soma representation
        elif soma_type == 2:
            self.setRoot(all_nodes[1][1])

            # get all some info
            soma_cylinders = []
            connected_to_root = []
            for index, (swc_type, node, parent_index) in list(all_nodes.items()) :
                if swc_type == 1 and not index == 1:
                    soma_cylinders.append((node, parent_index))
                    if index > 1 :
                        connected_to_root.append(index)

            # make soma
            s_node_1, s_node_2 = \
                    self._makeSomaFromCylinders(soma_cylinders, all_nodes)

            # add soma
            self._root.R = s_node_1.R
            self.addNodeWithParent(s_node_1,self._root)
            self.addNodeWithParent(s_node_2,self._root)

            # add the other points
            for index, (swc_type, node, parent_index) in list(all_nodes.items()) :
                if swc_type == 1:
                    pass
                else:
                    parent_node = all_nodes[parent_index][1]
                    if parent_node.index in connected_to_root:
                        self.addNodeWithParent(node, self.root)
                    else:
                        self.addNodeWithParent(node, parent_node)

        # set the lengths of the nodes
        for node in self:
            if node.parent_node != None:
                L = np.sqrt(np.sum((node.parent_node.xyz - node.xyz)**2))
            else:
                L = 0.
            node.setLength(L)

        return self

    def _makeSomaFromCylinders(self, soma_cylinders, all_nodes):
        # Construct 3-point soma
        # Step 1: calculate surface of all cylinders
        # Step 2: make 3-point representation with the same surface
        total_surf = 0
        for (node, parent_index) in soma_cylinders:
            nxyz = node.xyz
            pxyz = all_nodes[parent_index][1].xyz
            H = np.sqrt(np.sum((nxyz-pxyz)**2))
            surf = 2*np.pi*p.radius*H
            total_surf = total_surf+surf

        # define apropriate radius
        radius = np.sqrt(total_surf/(4*np.pi))
        rp = self.root.xyz
        rp1 = np.array([rp.x, rp.y - radius, rp.z])
        rp2 = np.array([rp.x, rp.y + radius, rp.z])
        # create the soma nodes
        s_node_1 = self.createCorrespondingNode(2, (rp1, radius, 1))
        s_node_2 = self.createCorrespondingNode(3, (rp2, radius, 1))

        return s_node_1, s_node_2

    def _determineSomaType(self, file_n):
        """
        Costly method to determine the soma type used in the SWC file.
        This method searches the whole file for soma entries.

        Parameters
        ----------
        file_n: string
            Name of the file containing the SWC description

        Returns
        -------
        soma_type: int
            Integer indicating one of the su[pported SWC soma formats.
            1: Default three-point soma, 2: multiple cylinder description,
            3: otherwise [not suported in btmorph]
        """
        file = open(file_n, 'r')
        somas = 0
        for line in file:
            if not line.startswith('#') :
                split = line.split()
                index = int(split[0].rstrip())
                s_type = int(split[1].rstrip())
                if s_type == 1 :
                    somas = somas +1
        file.close()
        if somas == 3:
            return 1
        elif somas < 3:
            return 3
        else:
            return 2

<<<<<<< HEAD
    def setCompTree(self, compnodes=[], set_as_primary_tree=0):
        """
=======
    def _evaluateCompCriteria(self, node, eps=1e-8, rbool=False):
        '''
        Return ``True`` if relative difference between node radius and parent
        node raidus is larger than margin ``eps``, or if the node is the root
        or bifurcation node.

        Parameters
        ----------
        node: ::class::`MorphNode`
            node that is compared to parent node
        eps: float (optional, default ``1e-8``)
            the margin

        return
        ------
        bool
        '''
        if not rbool:
            rbool = node.parent_node == None
        if not rbool:
            rbool = len(node.getChildNodes()) != 1
        if not rbool:
            cnode = node.child_nodes[0]
            rbool = np.abs(node.R - cnode.R) > eps * np.max([node.R, cnode.R])

        return rbool

    def setCompTree(self, compnodes=None, set_as_primary_tree=False, eps=1e-8):
        '''
>>>>>>> 7ec91809
        Sets the nodes that contain computational parameters. This are a priori
        either bifurcations, leafs, the root or nodes where the neurons'
        relevant parameters change.

        Parameters
        ----------
            compnodes: list of ::class::`MorphNode`
                list of nodes that should be retained in the computational tree.
                Note that specifying bifurcations, leafs or the root is
                superfluous, since they are part of the computational tree by
                default.
            set_as_primary_tree: bool (default ``False``)
                if True, sets the computational tree as the primary tree
<<<<<<< HEAD
        """
        self.removeComptree()
=======
            eps: float (default ``1e-8``)
                relative margin for parameter change
        '''
        self.removeCompTree()
        if compnodes is None:
            compnodes = []
        compnodes += [node for node in self if self._evaluateCompCriteria(node, eps=eps)]
>>>>>>> 7ec91809
        compnode_indices = [node.index for node in compnodes]
        nodes = copy.deepcopy(self.nodes)

        for node in nodes:
            if node.index not in compnode_indices:
                print('!!!', node)
                self.removeSingleNode(node)
            elif node.parent_node != None:
                orig_node = self[node.index]
                orig_bnode = node.parent_node
                L, R = self.pathLength({'node': orig_bnode.index, 'x': 1.},
                                        {'node': orig_node.index, 'x': 1.},
                                        compute_radius=1)
                node.setLength(L)
                node.setRadius(R)
                node.used_in_comp_tree = True
                orig_node.used_in_comp_tree = True
            else:
                orig_node = self[node.index]
                node.used_in_comp_tree = True
                orig_node.used_in_comp_tree = True

        self._computational_root = \
                    next(node for node in nodes if node.index == 1)
        self._leafs_comp = [node for node in nodes if self.isLeaf(node)]
        self._nodes_comp = []
        self._gatherNodes(self._computational_root, self._nodes_comp)

        if set_as_primary_tree:
            self.treetype = 'computational'
        # create conversion of all coordinate arrays
        for name in self.locs:
            self._storeCompLocs(name)

    def _findCompnodeUp(self, node):
        """
        !!! Computational tree has to be initialized, otherwise may results in
        error !!!

        If the input node is a node of the original tree, finds the first node
        on the path to the root that has an equivalent in the computational tree.
        If the input node has such an equivalent, it is returned itself.

        If the input node is in the computational tree, returns the node itself.

        Parameters
        ----------
            node: :class:`MorphNode` instance
                the input node

        Returns
        -------
            :class:`MorphNode` instance
<<<<<<< HEAD
        """
        if not node.used_in_comptree:
=======
        '''
        if not node.used_in_comp_tree:
>>>>>>> 7ec91809
            node = self._findCompnodeUp(node.parent_node)
        return node

    def _findCompnodeDown(self, node):
        """
        !!! Computational tree has to be initialized, otherwise may results in
        error !!!

        If the input node is a node of the original tree, finds the first node
        away from the root that has an equivalent in the computational tree. If
        the input node has such an equivalent, it is returned itself.

        If the input node is in the computational tree, returns the node itself.

        Parameters
        ----------
            node: :class:`MorphNode` instance
                the input node

        Returns
        -------
            :class:`MorphNode` instance
<<<<<<< HEAD
        """
        if not node.used_in_comptree:
            node = self._findCompnodeDown(node.child_nodes[0])
        return node

    def removeComptree(self):
        """
=======
        '''
        if not node.used_in_comp_tree:
            node = self._findCompnodeDown(node.child_nodes[0])
        return node

    def removeCompTree(self):
        '''
>>>>>>> 7ec91809
        Removes the computational tree
        """
        self._computational_root = None
        try:
            delattr(self, "_nodes_comp")
        except AttributeError as err:
            pass
        try:
            delattr(self, "_leafs_comp")
        except AttributeError as err:
            pass
        self.treetype = 'original'
        for node in self:
            node.used_in_comp_tree = False

    def _convertLocArgToLocs(self, locarg):
        """
        Converts locations argument to list of :class:`MorphLoc`. Locations can
        be specified as list of dictionaries, tuples or :class:`MorphLocs`
        instances. The argument can also be a string, then it refers to a list
        of locs stored on the morphology

        Parameters
        ----------
        locarg: list of (i) dictionaries, (ii) tuples or (iii) list of
            :class:`MorphLoc` or string

        Returns
        -------
        list of :class:`MorphLoc`, each referencing the current tree
        """
        if isinstance(locarg, list):
            locs = [MorphLoc(loc, self) for loc in locarg]
        elif isinstance(locarg, str):
            self._tryName(locarg)
            locs = self.getLocs(locarg)
        else:
            raise IOError('`locarg` should be list of locs or string')
        return locs

    def _convertNodeArgToNodes(self, node_arg):
        """
        Converts a node argument to a list of nodes. Behaviour depends on the
        type of argument.

        If an iterable collection of original nodes is given, and the treetype
        is computational, a reduced list is returned where only the corresponding
        computational nodes are included. If an iterable collection of
        computational nodes is given, and the treetype is original, a list of
        corresponding original nodes is given, but the in between nodes are not
        added.

        Parameters
        ----------
            node_arg: (i) None, (ii) :class:`MorphNode`, (iii) string or (iv) an
                iterable collection of instances of :class:`MorphNode`
                - (i) returns all nodes
                - (ii) returns nodes in the subtree of the given node
                - (iii) string can be 'apical', 'basal' or 'axonal', specifying
                    the subtree that will be returned
                - (iv) returns the same list of nodes

        Returns
        -------
            list of :class:`MorphNode`
        """
        # convert the input argument to a list of nodes
        if node_arg == None:
            nodes = self.nodes
        elif isinstance(node_arg, MorphNode):
            if self.treetype == 'computational':
                # assure that a list of computational nodes is returned
                node_arg = self._findCompnodeDown(node_arg)
                node_arg = self[node_arg.index]
            else:
                # assure that a list of original nodes is returned
                node_arg = self[node_arg.index]
            nodes = self.gatherNodes(node_arg)
        elif node_arg == 'apical':
            nodes = self.getNodesInApicalSubtree()
        elif node_arg == 'basal':
            nodes = self.getNodesInBasalSubtree()
        elif node_arg == 'axonal':
            nodes = self.getNodesInAxonalSubtree()
        else:
            try:
                nodes = []
                for node in node_arg:
                    assert isinstance(node, MorphNode)
                    if self.treetype == 'computational':
                        # assure that a list of computational nodes is returned
                        node_ = self._findCompnodeDown(node)
                        compnode = self[node_.index]
                        if compnode not in nodes:
                            nodes.append(compnode)
                    else:
                        # assure that a list of original nodes is returned
                        nodes.append(self[node.index])
            except (AssertionError, TypeError):
                raise ValueError('input should be (i) `None`, (ii) an instance of '
                        ':class:`MorphNode`, (iii) one of the following 3 strings '
                        '\'apical\', \'basal\' or \'axonal\' or (iv) an iterable '
                        'collection of instances of :class:MorphNode')

        return nodes

    def pathLength(self, loc1, loc2, compute_radius=0):
        """
        Find the length of the direct path between loc1 and loc2

        Parameters
        ----------
            loc1: dict, tuple or :class:`MorphLoc`
                one location
            loc2: dict, tuple or :class:`MorphLoc`
                other location
            compute_radius: bool
                if True, also computes the average weighted radius of the path

        Returns
        -------
        L, R (optional)
            L: float
                length of path, in micron
            R: float
                weighted average radius of path, in micron
        """
        # define location objects
        if type(loc1) == dict or type(loc1) == tuple:
            loc1 = MorphLoc(loc1, self)
        if type(loc2) == dict or type(loc2) == tuple:
            loc2 = MorphLoc(loc2, self)
        # start path length calculation
        if loc1['node'] == loc2['node']:
            node = self[loc1['node']]
            if node.index == 1:
                L = 0. # soma is spherical and has no lenght
            else:
                L = node.L * np.abs(loc1['x'] - loc2['x'])
            if compute_radius:
                R = node.R
        else:
            node1 = self[loc1['node']]
            node2 = self[loc2['node']]
            path1 = self.pathToRoot(node1)[::-1]
            path2 = self.pathToRoot(node2)[::-1]
            path = path1 if len(path1) < len(path2) else path2
            ind = next((ii for ii in range(len(path)) if path1[ii] != path2[ii]),
                       len(path))
            if path1[ind-1] == node1:
                L  = node1.L * (1. - loc1['x'])
                L += sum(node.L for node in path2[ind:-1])
                L += node2.L * loc2['x']
                if compute_radius:
                    R  = node1.R * node1.L * (1. - loc1['x'])
                    R += sum(node.R * node.L for node in path2[ind:-1])
                    R += node2.R * node2.L * loc2['x']
                    R /= L
            elif path2[ind-1] == node2:
                L  = node1.L * loc1['x']
                L += sum(node.L for node in path1[ind:-1])
                L += node2.L * (1. - loc2['x'])
                if compute_radius:
                    R  = node1.R * node1.L * loc1['x']
                    R += sum(node.R * node.L for node in path2[ind:-1])
                    R += node2.R * node2.L * (1. - loc2['x'])
                    R /= L
            else:
                L  = node1.L * loc1['x']
                L += sum(node.L for node in path1[ind:-1])
                L += sum(node.L for node in path2[ind:-1])
                L += node2.L * loc2['x']
                if compute_radius:
                    R  = node1.R * node1.L * loc1['x']
                    R += sum(node.R * node.L for node in path1[ind:-1])
                    R += sum(node.R * node.L for node in path2[ind:-1])
                    R += node2.R * node2.L * loc2['x']
                    R /= L
        if compute_radius:
            return L, R
        else:
            return L

    @originalTreetypeDecorator
    def storeLocs(self, locs, name):
        """
        Store locations under a specified name

        Parameters
        ----------
            locs: list of dicts, tuples or :class:`MorphLoc`
                the locations to be stored
            name: string
                name under which these locations are stored

        Raises
        ------
            ValueError
                If multiple locations are on the soma.
        """
        # copy list and store in MorphLoc if necessary
        locs_ = []
        n1 = 0
        for loc in locs:
            locs_.append(MorphLoc(loc, self))
            if locs_[-1]['node'] == 1: n1 += 1
        if n1 > 1:
            # raise ValueError('There can only be one location on the soma, \
            #                  multiple soma location occur in input')
            warnings.warn('There are multiple locations on the soma in this set ' + \
                          'locations, this can cause issues in certain functions', UserWarning)

        self.removeLocs(name)

        self.locs[name] = locs_
        self._nids_orig[name] = np.array([loc['node'] for loc in locs_])
        self._xs_orig[name] = np.array([loc['x'] for loc in locs_])
        if self._computational_root != None:
            self._storeCompLocs(name)

    @computationalTreetypeDecorator
    def _storeCompLocs(self, name):
        self._nids_comp[name] = np.array([loc['node'] for loc in self.locs[name]])
        self._xs_comp[name] = np.array([loc['x'] for loc in self.locs[name]])

    @originalTreetypeDecorator
    def addLoc(self, loc, name):
        loc = MorphLoc(loc, self)
        self.locs[name].append(loc)
        self._nids_orig[name] = np.concatenate((self._nids_orig[name], [loc['node']]))
        self._xs_orig[name] = np.concatenate((self._xs_orig[name], [loc['x']]))
        if self._computational_root != None:
            self._addCompLoc(loc, name)

    @computationalTreetypeDecorator
    def _addCompLoc(self, loc, name):
        self._nids_comp[name] = np.concatenate((self._nids_comp[name], [loc['node']]))
        self._xs_comp[name] = np.concatenate((self._xs_comp[name], [loc['x']]))

    def clearLocs(self):
        """
        Remove all set of locs stored in the tree
        """
        self.locs = {}
        self._nids_orig = {}; self._nids_comp = {}
        self._xs_orig = {}; self._xs_comp = {}
        self.d2s = {}
        self.d2b = {}
        self.leafinds = {}

    def removeLocs(self, name):
        """
        Remove a set of locations of a given name

        Parameters
        ----------
            name: string
                name under which the desired list of locations is stored
        """
        try:
            del self.locs[name]
            del self._nids_orig[name]
            del self._nids_comp[name]
            del self._xs_orig[name]
            del self._xs_comp[name]
        except KeyError: pass
            # warnings.warn('Locations of name %s were not defined'%name)
        try:
            del self.d2s[name]
        except KeyError: pass
        try:
            del self.d2b[name]
        except KeyError: pass
        try:
            del self.leafinds[name]
        except KeyError: pass

    def _tryName(self, name):
        """
        Tests if the name is in use. Raises a KeyError when it is not in use and
        prints a list of possible names

        Parameters
        ----------
            name: string
                name of the desired list of locations

        Raises
        ------
            KeyError
                If 'name' does not refer to a set of locations in use
        """
        try:
            self.locs[name]
        except KeyError as err:
            err.args = ('\'' + err.args[0] \
                             + '\' name not in use. Possible names are ' \
                             + str(list(self.locs.keys())),)
            raise

    def getLocs(self, name):
        """
        Returns a set of locations of a specified name

        Parameters
        ----------
            name: string
                name under which the desired list of locations is stored

        Returns
        -------
            list of :class:`MorphLoc`
        """
        self._tryName(name)
        return self.locs[name]

    def getNodeIndices(self, name):
        """
        Returns an array of node indices of locations of a specified name

        Parameters
        ----------
            name: string
                name under which the desired list of locations is stored

        Returns
        -------
            numpy.array of ints
        """
        self._tryName(name)
        return self.nids[name]

    def getNids(self):
        if self.treetype == 'original':
            return self._nids_orig
        else:
            return self._nids_comp

    def setNids(self, nids):
        if self.treetype == 'original':
            self._nids_orig = nids
        else:
            self._nids_comp = nids

    nids = property(getNids, setNids)

    def getXCoords(self, name):
        """
        Returns an array of x-values of locations of a specified name

        Parameters
        ----------
            name: string
                name under which the desired list of locations is stored
        """
        self._tryName(name)
        return self.xs[name]

    def getXs(self):
        if self.treetype == 'original':
            return self._xs_orig
        else:
            return self._xs_comp

    def setXs(self, xs):
        if self.treetype == 'original':
            self._xs_orig = xs
        else:
            self._xs_comp = xs

    xs = property(getXs, setXs)

    def getLocindsOnNode(self, name, node):
        """
        Returns a list of the indices of locations in the list of a given name
        that are on a the input node, ordered for increasing x

        Parameters
        ----------
            name: string
                which list of locations to consider
            node: :class:`MorphNode`
                the node to consider. When node, should be part of the original
                tree
        Returns
        -------
            list of ints
                indices of locations on the path
        """
        self._tryName(name)
        nids = self.nids[name]
        xs = self.xs[name]
        # get the locinds on the node
        inds = np.where(nids == node.index)[0]
        sortinds = np.argsort(xs[inds])

        return inds[sortinds].tolist()

    def getLocindsOnNodes(self, name, node_arg):
        """
        Returns a list of the indices of locations in the list of a given name
        that are on one of the nodes specified in the node list. Within each
        node, locations are ordered for increasing x

        Parameters
        ----------
            name: string
                which list of locations to consider
            node_arg:
                see documentation of :func:`MorphTree._convertNodeArgToNodes`
        Returns
        -------
            list of ints
                indices of locations on the path
        """
        # find locinds on all nodes
        locinds = []
        for node in self._convertNodeArgToNodes(node_arg):
            locinds.extend(self.getLocindsOnNode(name, node))

        return locinds

    def getLocindsOnPath(self, name, node0, node1, xstart=0., xstop=1.):
        """
        Returns a list of the indices of locations in the list of a given name
        that are on the given path. The path is taken to start at the input
        x-start coordinate of the first node in the list and to stop at the
        given x-stop coordinate of the last node in the list

        Parameters
        ----------
            name: string
                which list of locations to consider
            node0: :class:`SNode`
                start node of path
            node1: :class:`SNode`
                stop node of path
            xstart: float (in ``[0,1]``)
                starting coordinate on `node0`
            xstop: float (in ``[0,1]``)
                stopping coordinate on `node1`

        Returns
        -------
            list of ints
                Indices of locations on the path. If path is empty, an empty
                array is returned.
        """
        self._tryName(name)
        locs = self.locs[name]
        xs = self.xs[name]
        # find the path
        path = self.pathBetweenNodes(node0, node1)
        # find the location indices
        locinds = []
        if len(path) > 1:
            # first node in path
            node = path[0]
            ninds = np.array(self.getLocindsOnNode(name, node)).astype(int)
            if node.parent_node == None:
                locinds.extend(ninds)
            else:
                if node.parent_node == path[1]:
                    # goes runs towards root
                    inds = np.where(xs[ninds] <= xstart)[0]
                    sortinds = np.argsort(xs[ninds][inds])[::-1]
                else:
                    # path goes away from root
                    inds = np.where(xs[ninds] >= xstart)[0]
                    sortinds = np.argsort(xs[ninds][inds])
                locinds.extend(ninds[inds][sortinds])
            # middle nodes in path
            for ii, node in enumerate(path[1:-1]):
                ninds = np.array(self.getLocindsOnNode(name, node)).astype(int)
                if node.parent_node == None:
                    locinds.extend(ninds)
                elif path[ii+2] == node.parent_node:
                    # path goes towards root
                    sortinds = np.argsort(xs[ninds])
                    locinds.extend(ninds[sortinds[::-1]])
                elif path[ii] == node.parent_node:
                    # path goes away from root
                    sortinds = np.argsort(xs[ninds])
                    locinds.extend(ninds[sortinds])
                else:
                    # turning point (path only goes on this node at x=1)
                    inds = np.where((1. - xs[ninds]) < 1e-4)[0]
                    if len(inds) > 0:
                        locinds.extend(ninds[inds])
            # last node in path
            node = path[-1]
            ninds = np.array(self.getLocindsOnNode(name, node)).astype(int)
            if node.parent_node == None:
                locinds.extend(ninds)
            else:
                if node.parent_node  == path[-2]:
                    # path goes away from root
                    inds = np.where(xs[ninds] <= xstop)[0]
                    sortinds = np.argsort(xs[ninds][inds])
                else:
                    # path goes towards root
                    inds = np.where(xs[ninds] >= xstop)[0]
                    sortinds = np.argsort(xs[ninds][inds])[::-1]
                locinds.extend(ninds[inds][sortinds])
        elif len(path) == 1:
            node = path[0]
            ninds = np.array(self.getLocindsOnNode(name, node)).astype(int)
            if node.parent_node == None:
                locinds.extend(ninds)
            else:
                if xstart < xstop:
                    inds = np.where(np.logical_and(xs[ninds]>=xstart, xs[ninds]<=xstop))[0]
                    sortinds = np.argsort(xs[ninds][inds])
                else:
                    inds = np.where(np.logical_and(xs[ninds]>=xstop, xs[ninds]<=xstart))[0]
                    sortinds = np.argsort(xs[ninds][inds])[::-1]
                locinds.extend(ninds[inds][sortinds])

        return locinds

    def getNearestLocinds(self, locs, name, direction=0, check_siblings=True, pprint=False):
        """
        For each location in the input location list, find the index of the
        closest location in a set of locations stored under a given name. The
        search can go in the either go in the up or down direction or in both
        directions.

        Parameters
        ----------
            locs: list of dicts, tuples or :class:`MorphLoc`
                the locations for which the nearest location index has to be
                found
            name: string
                name under which the reference list is stored
            direction: int
                flag to indicate whether to search in both directions (0), only
                in the up direction (1) or in the down direction (2).

        Returns
        -------
            loc_indices: list of ints
                indices of the locations closest to the given locs
        """
        self._tryName(name)
        # create the locs in a desirable format
        locs_ = []
        for loc in locs:
            locs_.append(MorphLoc(loc, self))
        locs = locs_
        # look for the location indices
        loc_indices = []
        for loc in locs:
            loc_ind1 = None; loc_ind2 = None
            # find the location indices if necessary
            if direction == 0 or direction == 1:
                loc_ind1 = self._findLocsDown(loc, name, check_siblings=check_siblings)
            if direction == 0 or direction == 2:
                loc_ind2 = self._findLocsUp(loc, name)
            # save the index of the closest location, if it exists and
            # if it is asked for
            if loc_ind1 == None and (direction == 0 or direction == 2):
                loc_indices.append(loc_ind2)
            elif loc_ind2 == None and (direction == 0 or direction == 1):
                loc_indices.append(loc_ind1)
            else:
                L1 = self.pathLength(loc, self.locs[name][loc_ind1])
                L2 = self.pathLength(loc, self.locs[name][loc_ind2])
                if L1 >= L2:
                    loc_indices.append(loc_ind2)
                else:
                    loc_indices.append(loc_ind1)
        return loc_indices

    def _findLocsUp(self, loc, name):
        look_further = False
        # look if there are locs on the same node
        n_inds = np.where(loc['node'] == self.nids[name])[0]
        if len(n_inds) > 0:
            if loc['node'] == 1:
                loc_ind = n_inds[0]
            else:
                x_inds = np.where(loc['x'] <= self.xs[name][n_inds])[0]
                if len(x_inds) != 0:
                    ind = np.argmin(self.xs[name][n_inds][x_inds])
                    loc_ind = n_inds[x_inds[ind]]
                else:
                    look_further = True
        else:
            look_further = True
        # if no locs on the same node, then proceed to child nodes
        # else, return the smallest location larger than loc
        if look_further:
            node = self[loc['node']]
            cnodes = node.getChildNodes()
            loc_inds = []
            for cnode in cnodes:
                cloc_ind = self._findLocsUp({'node': cnode.index, 'x': 0.}, name)
                if cloc_ind != None:
                    loc_inds.append(cloc_ind)
            # get the one that is closest, if they exist
            pl_aux = 1e4
            ind_loc = 0
            for i, l_i in enumerate(loc_inds):
                pl = self.pathLength({'node': loc['node'], 'x': 1.}, self.locs[name][l_i])
                if pl < pl_aux:
                    pl_aux = pl
                    ind_loc = i
            if pl_aux > 0. and len(loc_inds) > 0:
                loc_ind = loc_inds[ind_loc]
            elif pl_aux == 0. and node.index == 1:
                loc_ind = loc_inds[ind_loc]
            else:
                loc_ind = None
        return loc_ind

    def _findLocsDown(self, loc, name, check_siblings=True):
        look_further = False
        # look if there are locs on the same node
        n_inds = np.where(loc['node'] == self.nids[name] )[0]
        if len(n_inds) > 0:
            if loc['node'] == 1:
                loc_ind = n_inds[0]
            else:
                x_inds = np.where(loc['x'] >= self.xs[name][n_inds])[0]
                if len(x_inds) != 0:
                    ind = np.argmax(self.xs[name][n_inds][x_inds])
                    loc_ind = n_inds[x_inds[ind]]
                else:
                    look_further = True
        else:
            look_further = True
        if look_further:
            # if no locs on the same node, then proceed to resp. parent and child nodes
            node = self[loc['node']]
            pnode = node.getParentNode()
            loc_inds = []
            # check parent node
            if pnode != None:
                ploc_ind = self._findLocsDown({'node': pnode.index, 'x': 1.}, name,
                                              check_siblings=check_siblings)
                if ploc_ind != None:
                    loc_inds.append(ploc_ind)
            # check other child nodes of parent node
            if pnode != None and check_siblings:
                ocnodes = copy.copy(pnode.getChildNodes())
                ocnodes.remove(node)
            else:
                ocnodes = []
            for cnode in ocnodes:
                cloc_ind = self._findLocsUp({'node': cnode.index, 'x': 0.}, name)
                if cloc_ind != None:
                    loc_inds.append(cloc_ind)
            # get the one that is closest, if they exist
            pl_aux = 1e4
            ind_loc = 0
            for i, l_i in enumerate(loc_inds):
                pl = self.pathLength({'node': loc['node'], 'x': 1.}, self.locs[name][l_i])
                if pl < pl_aux:
                    pl_aux = pl
                    ind_loc = i
            if pl_aux > 0. and len(loc_inds) > 0:
                loc_ind = loc_inds[ind_loc]
            else:
                loc_ind = None
        return loc_ind

    def getNearestNeighbourLocinds(self, loc, locarg):
        """
        Search nearest neighbours to `loc` in `locarg`.

        Parameters
        loc: tuple, dict or :class:`MorphLoc`
        locarg: str or list of locs
            see documentation of :func:`self._parseLocArg`

        Returns
        -------
        list of ints
            Indices of nearest neighbours of `loc` in `locarg`
        """
        # preprocess locarg
        loc = MorphLoc(loc, self)
        if isinstance(locarg, str):
            name = locarg
            locs = self._parseLocArg(locarg)
        else:
            name = 'nn aux'
            locs = locarg
            self.storeLocs(locs, name=name)

        nns = []
        # search for nearest neighbours
        node = self[loc['node']]
        locinds_aux = np.where(node.index == self.nids[name])[0]
        if len(locinds_aux) > 0:
            dx = self.xs[name][locinds_aux] - loc['x']
            # locs on node in down direction
            inds_down = np.where(dx >= 0)[0]
            if len(inds_down) > 0:
                ind_aux = np.argmin(dx[inds_down])
                nns.append(locinds_aux[inds_down][ind_aux])
            else:
                for c_node in node.child_nodes:
                    self._searchNNDown(c_node, nns, name)
            # locs on node in up direction
            inds_up = np.where(dx <= 0)[0]
            if len(inds_up) > 0:
                ind_aux = np.argmax(dx[inds_up])
                nns.append(locinds_aux[inds_up][ind_aux])
            else:
                self._searchNNUp(node, nns, name)
        else:
            for c_node in node.child_nodes:
                self._searchNNDown(c_node, nns, name)
            self._searchNNUp(node, nns, name)

        if name == 'nn aux':
            self.removeLocs(name)

        return list(set(nns))

    def _searchNNUp(self, node, nns, name):
        p_node = node.parent_node
        if p_node is not None:
            # up direction
            locinds_aux = np.where(p_node.index == self.nids[name])[0]
            xval = 0.
            if len(locinds_aux) > 0:
                ind_aux = np.argmax(self.xs[name][locinds_aux])
                locind = locinds_aux[ind_aux]
                nns.append(locind)
                xval = self.xs[name][locind]
            else:
                self._searchNNUp(p_node, nns, name)
            # down direction
            if xval < 1.-1e-5:
                for c_node in set(p_node.child_nodes) - {node}:
                    self._searchNNDown(c_node, nns, name)

    def _searchNNDown(self, node, nns, name):
        locinds_aux = np.where(node.index == self.nids[name])[0]
        if len(locinds_aux) > 0:
            ind_aux = np.argmin(self.xs[name][locinds_aux])
            locind = locinds_aux[ind_aux]
            nns.append(locind)
        else:
            for c_node in node.child_nodes:
                    self._searchNNDown(c_node, nns, name)

    def getLeafLocinds(self, name, recompute=False):
        """
        Find the indices in the desire location list that are 'leafs', i.e.
        locations for which no other location exist that is farther from the
        root

        Parameters
        ----------
            name: string
                name of the desired set of locations
            recompute: bool (optional, default ``False'')
                whether or not to force recomputing the distances

        Returns
        -------
            list of inds
                the indices of the 'leaf' locations
        """
        try:
            if recompute:
                raise KeyError
            self.leafinds[name]
        except KeyError:
            self._tryName(name)
            self.leafinds[name] = []
            locs = self.locs[name]
            for ind, loc in enumerate(locs):
                if not self._hasLocUp(loc, name):
                    self.leafinds[name].append(ind)
        return self.leafinds[name]

    def _hasLocUp(self, loc, name):
        look_further = False
        # look if there are locs on the same node
        if loc['node'] != 1:
            n_inds = np.where(loc['node'] == self.nids[name] )[0]
            if len(n_inds) > 0:
                x_inds = np.where(loc['x'] < self.xs[name][n_inds])[0]
                if len(x_inds) > 0:
                    returnbool = True
                else:
                    look_further = True
            else:
                look_further = True
        else:
            look_further = True
        # if no locs on the same node, then proceed to child nodes
        if look_further:
            node = self[loc['node']]
            cnodes = node.child_nodes
            returnbool = False
            for cnode in cnodes:
                if self._hasLocUp({'node': cnode.index, 'x': 0.}, name):
                    returnbool = True
        return returnbool

    def distancesToSoma(self, locarg, recompute=False):
        """
        Compute the distance of each location in a given set to the soma

        Parameters
        ----------
        locarg: list` of locations or string
            if `list` of locations, specifies the locations, if ``string``,
            specifies the name under which the set of location is stored
            that should be used to create the new tree

        Returns
        -------
            numpy.array of floats
                the distances to the soma of the corresponding locations
            recompute: bool (optional, default ``False'')
                whether or not to force recomputing the distances

        """

        # process input argument
        if isinstance(locarg, list):
            locs = [MorphLoc(loc, self) for loc in locarg]
            recompute = True
            save = False
        elif isinstance(locarg, str):
            name = locarg
            self._tryName(name)
            locs = self.getLocs(name)
            recompute = not (name in self.d2s) or recompute
            save = True
        else:
            raise IOError('`locarg` should be list of locs or string')

        if recompute:
            d2s = np.array([self.pathLength({'node': 1, 'x': 0.}, loc) \
                                        for loc in locs])
        else:
            d2s = self.d2s[name]

        if save:
            self.d2s[name] = d2s

        return d2s

    def distancesToBifurcation(self, name, recompute=False):
        """
        Compute the distance of each location to the nearest bifurcation in
        the direction of the root

        Parameters
        ----------
            name: string
                name of the set of locations
            recompute: bool (optional, default ``False'')
                whether or not to force recomputing the distances

        Returns
        -------
            numpy.array of floats
                the distances to the nearest bifurcation of the corresponding
                locations
        """
        try:
            if recompute:
                raise KeyError
            return self.d2b[name]
        except KeyError:
            self._tryName(name)
            self.d2b[name] = []
            locs = self.locs[name]
            for i, loc in enumerate(locs):
                if loc['node'] != 1:
                    if loc['node'] != locs[i-1]['node']:
                        node = self[loc['node']]
                        bnode, _ = self.upBifurcationNode(node)
                    self.d2b[name].append(self.pathLength( \
                                          {'node': bnode.index, 'x': 1.}, loc))
                else:
                    self.d2b[name].append(0.)
            return self.d2b[name]

    def distributeLocsOnNodes(self, d2s, node_arg=None, name='No'):
        """
        Distributes locs on a given set of nodes at specified distances from the
        soma. If the specified distances are on the specified nodes, the list
        of locations will be empty. The locations are stored if the name is set
        to be something other than 'No'. On each node, locations are ordered from
        low to high x-values.

        Parameters
        ----------
            d2s: numpy.array of floats
                the distances from the soma at which to put the locations (micron)
            node_arg:
                see documentation of :func:`MorphTree._convertNodeArgToNodes`
            name: string
                the name under which the locations are stored. Defaults to 'No'
                which means the locations are not stored

        Returns
        -------
            list of :class:`MorphLoc`
                the list of locations
        """
        # distribute the locations
        locs = []
        for node in self._convertNodeArgToNodes(node_arg):
            if node.parent_node != None:
                L0 = self.pathLength({'node': 1, 'x': 0.5},
                                      {'node': node.index, 'x': 0.})
                L1 = self.pathLength({'node': 1, 'x': 0.5},
                                      {'node': node.index, 'x': 1.})
                inds = np.where(np.logical_and(L0 < d2s, d2s <= L1))[0]
                Ls = np.sort(d2s[inds])
                locs.extend([MorphLoc((node.index, (L-L0)/(L1-L0)), self) \
                                        for L in Ls if L > 1e-12])
            elif np.any(np.abs(d2s) <= 1e-12):
                # node is soma, append a location on the soma
                locs.append(MorphLoc((node.index, 0.5), self))
        if name != 'No': self.storeLocs(locs, name=name)
        return locs

    @computationalTreetypeDecorator
    def distributeLocsUniform(self, dx, node_arg=None, add_bifurcations=False,
                              name='No'):
        """
        Distributes locations as uniform as possible, i.e. for a given distance
        between locations `dx`, locations are distributed equidistantly on each
        given node in the computational tree and their amount is computed
        so that the distance in between them is as close to `dx` as possible.
        Depth-first ordering.

        Parameters
        ----------
            dx: float (> 0)
                target distance in micron between the locations
            node_arg:
                see documentation of :func:`MorphTree._convertNodeArgToNodes`
            add_bifurcations: bool
                whether to ensure that all bifurcation nodes are added
            name: string
                the name under which the locations are stored. Defaults to 'No'
                which means the locations are not stored

        Returns
        -------
            list of :class:`MorphLoc`
                the list of locations
        """
        assert dx > 0
        # distribute the locations
        locs = []
        ii = 0
        for node in self._convertNodeArgToNodes(node_arg):
            ii += 1
            if node.parent_node == None:
                locs.append(MorphLoc((node.index, 0.5), self,
                                     set_as_comploc=True))
            else:
                Nloc = np.round(node.L / dx)
                if Nloc == 0 and len(node.child_nodes) > 1 and add_bifurcations:
                    Nloc = 1
                xvals = np.arange(1, Nloc+1) / float(Nloc)
                locs.extend([MorphLoc((node.index, xv), self,
                                      set_as_comploc=True) for xv in xvals])
        if name != 'No': self.storeLocs(locs, name=name)
        return locs


    def distributeLocsRandom(self, num, dx=0.001, node_arg=None,
                                add_soma=1, name='No', seed=None):
        """
        Returns a list of input locations randomly distributed on the tree

        Parameters
        ----------
            num: int
                number of inputs
            dx: float
                minimal or given distance between input locations (micron)
            node_arg:
                see documentation of :func:`MorphTree._convertNodeArgToNodes`
            name: string
                the name under which the locations are stored. Defaults to 'No'
                which means the locations are not stored

        output:
            list of locs
        """
        np.random.seed(seed)
        # use the requested subset of nodes
        nodes = [node for node in self._convertNodeArgToNodes(node_arg)
                 if node.index != 1]
        # initialize the loclist with or without soma
        if add_soma:
            locs = [MorphLoc({'node': 1, 'x': 0.}, self)]
            self.root.content['tag'] = 1
        else:
            locs = []
        # add the nodes
        for ii in range(num):
            nodes_left = [node.index for node in nodes
                            if 'tag' not in node.content]
            if len(nodes_left) < 1:
                break
            index = np.random.choice(nodes_left)
            x = np.random.random()
            locs.append(MorphLoc((index, x), self))
            node = self[index]
            self._tagNodesDown(node, node, dx=dx)
            self._tagNodesUp(node, node, dx=dx)
        self._removeTags()
        # store the locations
        if name != 'No': self.storeLocs(locs, name=name)
        return locs

    def _tagNodesDown(self, start_node, node, dx=0.001):
        if 'tag' not in node.content:
            if node.index == start_node.index:
                length = 0.
            else:
                length = self.pathLength({'node': start_node.index, 'x': 1.},
                                          {'node': node.index, 'x': 0.})
            if length < dx:
                node.content['tag'] = 1
                for cnode in node.child_nodes:
                    self._tagNodesDown(start_node, cnode, dx=dx)

    def _tagNodesUp(self, start_node, node, cnode=None, dx=0.001):
        if node.index == start_node.index:
            length = 0.
        else:
            length = self.pathLength({'node': start_node.index, 'x': 1.},
                                      {'node': node.index, 'x': 1.})
        if length < dx:
            node.content['tag'] = 1
            cnodes = node.child_nodes
            if len(cnodes) > 1:
                if cnode != None:
                    cnodes = list(set(cnodes) - set([cnode]))
                for cn in cnodes:
                    self._tagNodesDown(start_node, cn, dx=dx)
            pnode = node.getParentNode()
            if pnode != None:
                self._tagNodesUp(start_node, pnode, node, dx=dx)

    def _removeTags(self):
        for node in self:
            if 'tag' in node.content:
                del node.content['tag']

    def _parseLocArg(self, loc_arg):
        if isinstance(loc_arg, list):
            locs = [MorphLoc(loc, self) for loc in loc_arg]
        elif isinstance(loc_arg, str):
            self._tryName(loc_arg)
            locs = self.getLocs(loc_arg)
        else:
            raise IOError('invalid type for `loc_arg`, should be list or string')
        return locs

    def extendWithBifurcationLocs(self, loc_arg, name='No'):
        """
        Extends input loc_arg with the intermediate bifurcations. They are
        appended to the end of the list

        Parameters
        ----------
        loc_arg: list of :class:`MorphLoc` or string
            the locations
        name: string (optional)
            The name under which the list of bifurcation locs will be stored.
            Defaults to 'No' which means they are not stored.

        Returns
        -------
        list of :class:`MorphLoc`
            the bifurcation locs
        """
        locs = self._parseLocArg(loc_arg)
        # get the bifurcation locs
        nodes = [self[loc['node']] for loc in locs]
        bnodes = self.getBifurcationNodes(nodes)
        blocs = [MorphLoc((bnode.index, 1.), self) for bnode in bnodes]
        # retain unique locs
        # all_locs = locs + blocs
        all_locs = self.uniqueLocs(locs + blocs)
        # store the locations
        if name != 'No': self.storeLocs(all_locs, name=name)
        return all_locs

    def uniqueLocs(self, loc_arg, name='no'):
        """
        Gets the unique locations in the provided locs

        Parameters
        ----------
        loc_arg: list of :class:`MorphLoc` or string
            the locations
        name: string (optional)
            The name under which the list of bifurcation locs will be stored.
            Defaults to 'No' which means they are not stored.

        Returns
        -------
        list of :class:`MorphLoc`
            the bifurcation locs
        """
        locs = self._parseLocArg(loc_arg)
        locs_ =  reduce(lambda l, x: l.append(x) or l if x not in l else l, locs, [])

        # nds, xs = np.array([[loc['node'], loc['x']] for loc in locs]).T
        # locs = []
        # for nd, count in Counter(nds).iteritems():
        #     if nd == 1:
        #         locs.append((1,.5))
        #     elif count > 1:
        #         inds = np.where(nds == nd)[0]
        #         xs_ = np.unique(xs[inds])
        #         locs.extend([(nd, x) for x in xs_])
        #     else:
        #         ind = np.where(nds == nd)[0][0]
        #         locs.append((nd, xs[ind]))

        if name != 'No': self.storeLocs(locs_, name=name)
        return locs_

    def makeXAxis(self, dx=10., node_arg=None, loc_arg=None):
        """
        Create a set of locs suitable for serving as the x-axis for 1D plotting.
        The neurons is put on a 1D axis with a depth-first ordering.

        Parameters
        ----------
        dx: float
            target separation between the plot points (micron)
        node_arg:
            see documentation of :func:`MorphTree._convertNodeArgToNodes`
            The nodes on which the locations for the x-axis are distributed.
            When this is given as a list of nodes, assumes a depth first
            ordering.
        loc_arg: list of locs or string
            if list of locs, these locs will be used as x-axis, if string, name
            of set of locs on the morphology that will be used as x-axis

        """
        if loc_arg is None:
            # if comptree has not been set, create a basic one for plotting
            if self._computational_root == None:
                self.setCompTree()
            # distribute the x-axis locations
            self.distributeLocsUniform(dx, node_arg=node_arg, name='xaxis')
            # get the root node
            nodes = self._convertNodeArgToNodes(node_arg)
            # check that first node is root
            for node in nodes:
                if nodes[0] in node.child_nodes:
                    raise ValueError('Input `node_arg` is not a depth-first ordered'
                                     ' list of nodes.')
            # set the node colors for both trees
            if self.treetype == 'original':
                rootnode_orig = nodes[0]
                tempnode = self._findCompnodeDown(nodes[0])
                self.setNodeColors(rootnode_orig)
                self.treetype = 'computational'
                rootnode_comp = self[tempnode.index]
                self.setNodeColors(rootnode_comp)
                self.treetype = 'original'
            else:
                rootnode_comp = nodes[0]
                self.setNodeColors(rootnode_comp)
                self.treetype = 'original'
                rootnode_orig = self[rootnode.comp.index]
                self.setNodeColors(rootnode_orig)
                self.treetype = 'computational'
        else:
            if isinstance(loc_arg, list):
                self.storeLocs(loc_arg, name='xaxis')
            elif isinstance(loc_arg, str):
                self.storeLocs(self.getLocs(loc_arg), name='xaxis')
            else:
                raise IOError('`loc_org` should be string or list of locs')
        # compute the x-axis 1D array
        pinds = self.getLeafLocinds('xaxis')
        d2s = self.distancesToSoma('xaxis')
        xaxis = d2s[0:pinds[0]+1].tolist()
        d_add = d2s[pinds[0]]
        for ii in range(0,len(pinds)-1):
            xaxis.extend((d_add + d2s[pinds[ii]+1:pinds[ii+1]+1] \
                                - d2s[pinds[ii]+1]).tolist())
            d_add += d2s[pinds[ii+1]] - d2s[pinds[ii]+1]
        self.xaxis = np.array(xaxis)

    def setNodeColors(self, startnode=None):
        """
        Set the color code for the nodes for 1D plotting

        Parameters
        ----------
            node: int or :class:`MorphNode`
                index of the node or node whose subtree will be colored. Defaults
                to the root
        """
        if startnode == None: startnode = self.root
        for node in self: node.content['color'] = 0.
        self.node_color = [0.] # trick to pass the pointer and not the number itself
        self._setColorsDown(startnode)

    def _setColorsDown(self, node):
        node.content['color'] = self.node_color[0]
        if self.isLeaf(node):
            self.node_color[0] += 1.
        for cnode in node.child_nodes:
            self._setColorsDown(cnode)

    def getXValues(self, locs):
        """
        Get the corresponding location on the x-axis of the input locations

        Parameters
        ----------
            locs: list of tuples, dicts or :class:`MorphLoc`
                list of the locations
        """
        locinds = np.array(self.getNearestLocinds(locs, 'xaxis')).astype(int)
        return self.xaxis[locinds]

    def plot1D(self, ax, parr, *args, **kwargs):
        """
        Plot an array where each element corresponds to the matching location on
        the x-axis with a depth-first ordering on a 1D plot

        Parameters
        ----------
            ax: :class:`matplotlib.axes.Axes` instance
                the ax object on which the plot will be made
            parr: numpy.array of floats
                the array that will be plotted
            args, kwargs:
                arguments for :func:`matplotlib.pyplot.plot`

        Returns
        -------
            lines: list of :class:`matplotlib.lines.Line2D` instances
                the line segments corresponding to the value of the plotted array
                in each branch

        Raises
        ------
            AssertionError
                When the number of elements in the data array in not equal to
                the number of elements on the x-axis
        """
        assert len(parr) == len(self.locs['xaxis'])
        pinds = self.getLeafLocinds('xaxis')
        d2s = self.distancesToSoma('xaxis')
        # make the plot
        lines = []

        line = ax.plot(self.xaxis[0:pinds[0]+1], parr[0:pinds[0]+1],
                       *args, **kwargs)
        lines.append(line[0])
        if 'label' in list(kwargs.keys()):
            kwargs = copy.deepcopy(kwargs)
            del kwargs['label']
        for ii in range(0,len(pinds)-1):
            line = ax.plot(self.xaxis[pinds[ii]+1:pinds[ii+1]+1],
                            parr[pinds[ii]+1:pinds[ii+1]+1],
                            *args, **kwargs)
            lines.append(line[0])
        return lines

    def setLineData(self, lines, parr):
        """
        Update the line objects with new data

        Parameters
        ----------
            lines: list of :class:`matplotlib.lines.Line2D` instance
                the line segments of which the data has to be updated
            parr: numpy.array of floats
                the array that will be put in the line segments

        Raises
        ------
            AssertionError
                When the number of elements in the data array in not equal to
                the number of elements on the x-axis
        """
        assert len(parr) == len(self.locs['xaxis'])
        pinds = self.getLeafLocinds('xaxis')
        d2s = self.distancesToSoma('xaxis')
        lines[0].set_data(self.xaxis[0:pinds[0]+1], parr[0:pinds[0]+1])
        for ii in range(0,len(pinds)-1):
            ll = ii+1
            lines[ll].set_data(self.xaxis[pinds[ii]+1:pinds[ii+1]+1],
                                parr[pinds[ii]+1:pinds[ii+1]+1])

    def plotTrueD2S(self, ax, parr, cmap=None, **kwargs):
        """
        Plot an array where each element corresponds to the matching location in
        the x-axis location list. Now all locations are plotted at their true
        distance from the soma.

        Parameters
        ----------
            ax: :class:`matplotlib.axes.Axes` instance
                the ax object on which the plot will be made
            parr: numpy.array of floats
                the array that will be plotted
            cmap: :class:`matplotlib.colors.Colormap` instance
                If provided, the lines will be colored according to the branch
                to which they belong, in colors specified by the colormap
            kwargs:
                keyword arguments for :func:`matplotlib.pyplot.plot`

        Returns
        -------
            lines
            lines: list of :class:`matplotlib.lines.Line2D`
                the line segments corresponding to the value of the plotted array
                in each branch

        Raises
        ------
            AssertionError
                When the number of elements in the data array in not equal to
                the number of elements on the x-axis
        """
        assert len(parr) == len(self.locs['xaxis'])
        locs = self.locs['xaxis']
        pinds = self.getLeafLocinds('xaxis')
        d2s = self.distancesToSoma('xaxis')
        # list of colors for plotting
        cs = {node.index: node.content['color'] for node in self}
        cplot = [cs[loc['node']] for loc in locs]
        max_cs = max(cplot)
        min_cs = min(cplot)
        if np.abs(max_cs - min_cs) < 1e-12:
            norm_cs = max_cs + 1e-2
        else:
            norm_cs = (max_cs - min_cs) * (1. + 1./100.)
        # create the truespace plot
        lines = []
        if cmap != None:
            kwargs['c'] = cmap((cplot[0]-min_cs)/norm_cs)
            if 'color' in kwargs: del kwargs['color']
        line = ax.plot(d2s[0:pinds[0]+1], parr[0:pinds[0]+1], **kwargs)
        lines.append(line[0])
        if 'label' in kwargs: del kwargs['label']
        for ii in range(0,len(pinds)-1):
            if cmap != None:
                kwargs['c'] = cmap((cs[locs[pinds[ii]+1]['node']]-min_cs)/norm_cs)
            line = ax.plot(d2s[pinds[ii]+1:pinds[ii+1]+1],
                           parr[pinds[ii]+1:pinds[ii+1]+1],
                           **kwargs)
            lines.append(line[0])
        return lines

    def addScalebar(self, ax, borderpad=-1.8, sep=2):
        from neat.tools.plottools import scalebars
        scalebars.addScalebar(ax, hidex=False, hidey=False, matchy=False,
                                    labelx='$\mu$m',
                                    loc=8, borderpad=borderpad, sep=sep)
        ax.set_xticklabels([])

    def colorXAxis(self, ax, cmap, addScalebar=1, borderpad=-1.8):
        """
        Color the x-axis of a plot according to the morphology.

        !!! Has to be called after all lines are plotted !!!

        Furthermor, node colors have to be set first. This can be done with
        :func:`MorphTree.setNodeColors()` or manually by adding a 'color' entry
        to the ``MorphNode.content`` dictionary

        Parameters
        ----------
            ax: :class:`matplotlib.axes.Axes` instance
                the ax object of which the x-axis will be colored
            cmap: :class:`matplotlib.colors.Colormap` instance
                Colormap that determines the color of each branch
            sizex: float
                Size of scalebar (in micron). If set to None, no scalebar is
                plotted.
            borderpad: float
                Borderpad of scalebar
        """
        locs = self.locs['xaxis']
        # list of colors for plotting
        cs = {node.index: node.content['color'] for node in self}
        cplot = [cs[loc['node']] for loc in locs]
        max_cs = max(cplot)
        min_cs = min(cplot)
        if np.abs(max_cs - min_cs) < 1e-12:
            norm_cs = max_cs + 1e-2
        else:
            norm_cs = (max_cs - min_cs) * (1. + 1./100.)
        # necessary distance arrays
        pinds = self.getLeafLocinds('xaxis')
        assert len(pinds) > 0
        d2s = self.distancesToSoma('xaxis')
        # plot colored xaxis
        ylim = np.array(ax.get_ylim())
        ax.plot(self.xaxis[0:pinds[0]+1], [ylim[0]+1e-9 for _ in d2s[0:pinds[0]+1]],
                                    c=cmap((cplot[0]-min_cs)/norm_cs), lw=10)
        for ii in range(0,len(pinds)-1):
            if locs[pinds[ii]+1]['node'] in list(cs.keys()):
                ax.plot(self.xaxis[pinds[ii]+1:pinds[ii+1]+1],
                        [ylim[0]+1e-9 for _ in d2s[pinds[ii]+1:pinds[ii+1]+1]],
                        c=cmap((cs[locs[pinds[ii]+1]['node']]-min_cs)/norm_cs), lw=10)
            else:
                ax.plot(self.xaxis[pinds[ii]+1:pinds[ii+1]+1],
                        [ylim[0]+1e-9 for _ in d2s[pinds[ii]+1:pinds[ii+1]+1]],
                        c='k', lw=10)
        ax.set_ylim((ylim[0], ylim[1]))
        # add scalebar
        if addScalebar:
            self.addScalebar(ax, borderpad=borderpad)
        ax.axes.get_xaxis().set_visible(False)

    def plot2DMorphology(self, ax, node_arg=None, cs=None, cminmax=None, cmap=None,
                            use_radius=1, draw_soma_circle=1,
                            plotargs={}, textargs={},
                            marklocs=[], locargs={},
                            marklabels={}, labelargs={},
                            cb_draw=0, cb_orientation='vertical', cb_label='',
                            sb_draw=1, sb_scale=100, sb_width=5.,
                            set_lims=True, lims_margin=.1):
        """
        Plot the morphology projected on the x,y-plane

        Parameters
        ----------
            ax: :class:`matplotlib.axes.Axes` instance
                the ax object on which the plot will be drawn
            node_arg:
                see documentation of :func:`MorphTree._convertNodeArgToNodes`
            cs: dict {int: float}, None or 'x_color'
                If dict, node indices are keys and the float value will
                correspond to the plotted color. If None, the color of the tree
                will be the one specified in ``plotargs``. Note that the dict
                does not have to contain all node indices. The ones that are not
                featured in the dict are plot in the color specified in ``plotargs``.
                If 'node_color', colors will be those stored on the nodes. Note
                that choosing this option when there are nodes without 'color'
                as an entry in ``node.content`` will result in an error. Node
                colors can be set with :func:`MorphTree.setNodeColor()``
            cminmax: (float, float) or None (default)
                The min and max values of the color scale (if cs is provided).
                If None, the min and max values of cs are used.
            cmap: :class:`matplotlib.colors.Colormap` instance
            use_radius: bool
                If ``True``, uses the swc radius for the width of the line
                segments
            draw_soma_circle: bool
                If ``True``, draws the soma as a circle, otherwise doesn't draw
                soma
            plotargs: dict
                `kwargs` for :func:`matplotlib.pyplot.plot`. 'c'- or 'color'-
                argument will be overwritten when cs is defined. 'lw'- or
                'linewidth' argument will be multiplied with the swc radius of
                the node if `use_radius` is ``True``.
            textargs: dict
                text properties for various labels in the plot
            marklocs: list of tuples, dicts or instances of :class:`MorphLoc`
                Location that will be plotted on the morphology
            locargs: dict or list of dict
                `kwargs` for :func:`matplotlib.pyplot.plot` for the location.
                Use only point markers and no lines! When it is a single dict
                all location will have the same marker. When it is a list it
                should have the same length as `marklocs`.
            marklabels: dict {int: string}
                Keys are indices of locations in `marklocs`, values are strings
                that are used to annotate the corresponding locations
            labelargs: dict
                text properties for the location annotation
            cb_draw: bool
                Whether or not to draw a :class:`matplotlib.pyplot.colorbar()`
                instance.
            cb_orientation: string, 'vertical' or 'horizontal'
                The colorbars' orientation
            cb_label: string
                The label of the colorbar
            sb_draw: bool
                Whether or not to draw a scale bar
            sb_scale: float
                Lenght of the scale bar (micron)
            sb_width: float
                Width of the scale bar
            set_lims: bool (optional, default ``True``)
                set ``ax`` limits based on the morphology
            lims_margin: float
                the margin, as fraction of total width and height of tree, at
                which the limits are placed
        """
        # default cmap
        if cmap is None:
            cmap = cm.get_cmap('jet')
        # ensure color is indicated by the 'c'-parameter in `plotargs`
        if 'color' in plotargs:
            plotargs['c'] = plotargs['color']
            del plotargs['color']
        elif 'c' not in plotargs:
            plotargs['c'] = 'k'
        # define a norm for the colors, if defined
        if cs == 'x_color':
            cs = {node.index: node.content['color'] for node in self}
        if cs is not None:
            if cminmax is None:
                if len(cs) > 0:
                    max_cs = cs[max(cs, key=cs.__getitem__)] # works for dict and list
                    min_cs = cs[min(cs, key=cs.__getitem__)] # works for dict and list
                else:
                    min_cs, max_cs = 0., 1.
            else:
                min_cs = cminmax[0]
                max_cs = cminmax[1]
            norm = pl.Normalize(vmin=min_cs, vmax=max_cs)
        # ensure linewidth is indicated as 'lw' in plotargs
        if 'linewidth' in plotargs:
            plotargs['lw'] = plotargs['linewidth']
            del plotargs['linewidth']
        elif 'lw' not in plotargs:
            plotargs['lw'] = 1.
        plotargs_orig = copy.deepcopy(plotargs)
        # locargs can be dictionary, so that the same properties hold for every
        # markloc, or can be list with the same size as marklocs, so that every
        # marker has different properties. `zorder` of the markers is also set
        # very high so that they are always in the foreground
        self.storeLocs(marklocs, 'plotlocs')
        xs = self.xs['plotlocs']
        if type(locargs) == dict:
            if 'zorder' not in locargs:
                locargs['zorder'] = 1e4
                locargs = [locargs for _ in marklocs]
        else:
            assert len(locargs) == len(marklocs)
            for locarg in locargs:
                if 'zorder' not in locarg:
                    locarg['zorder'] = 1e4
        # `marklabels` is a dictionary with as keys the index of the loc in
        # `marklocs` to which the label belongs. `labelargs` is the same for
        # every label
        for ind in marklabels: assert ind < len(marklocs)
        # plot the tree
        xlim = [0.,0.]; ylim = [0.,0.]
        for node in self._convertNodeArgToNodes(node_arg):
            if node.xyz[0] < xlim[0]: xlim[0] = node.xyz[0]
            if node.xyz[0] > xlim[1]: xlim[1] = node.xyz[0]
            if node.xyz[1] < ylim[0]: ylim[0] = node.xyz[1]
            if node.xyz[1] > ylim[1]: ylim[1] = node.xyz[1]
            # find the locations that are on the current node
            inds = self.getLocindsOnNode('plotlocs', node)
            if node.parent_node is None:
                # node is soma, draw as circle if necessary
                if draw_soma_circle:
                    if cs is not None and node.index in cs:
                        plotargs['c'] = cmap(norm(cs[node.index]))
                    else:
                        plotargs['c'] = plotargs_orig['c']
                    circ = patches.Circle(node.xyz[0:2], node.R,
                                          color=plotargs['c'])
                    ax.add_patch(circ)
                for ind in inds:
                    self._plotLoc(ax, ind, node.xyz[0], node.xyz[1],
                                   locargs, marklabels, labelargs)
            else:
                # plot line segment associated with node
                nxyz = node.xyz; pxyz = node.parent_node.xyz
                if cs is not None and node.index in cs:
                    plotargs['c'] = cmap(norm(cs[node.index]))
                else:
                    plotargs['c'] = plotargs_orig['c']
                if use_radius:
                    plotargs['lw'] = plotargs_orig['lw'] * node.R
                ax.plot([pxyz[0], nxyz[0]], [pxyz[1], nxyz[1]], **plotargs)
                # plot the locations
                for ind in inds:
                    locxyz = pxyz + (nxyz - pxyz) * xs[ind]
                    self._plotLoc(ax, ind, locxyz[0], locxyz[1],
                                   locargs, marklabels, labelargs)
        # margins
        dx = xlim[1]-xlim[0]
        dy = ylim[1]-ylim[0]
        xlim[0] -= dx*lims_margin; xlim[1] += dx*lims_margin
        ylim[0] -= dy*lims_margin; ylim[1] += dy*lims_margin
        # draw a scale bar
        if sb_draw:
            scale = sb_scale
            dy = ylim[1]-ylim[0]
            dx = xlim[1]-xlim[0]
            ax.plot([xlim[0],xlim[0]+scale],
                    [ylim[0],ylim[0]],
                    'k', linewidth=sb_width, zorder=1e5)
            txt = ax.annotate(r'' + str(scale) + ' $\mu$m',
                              xy=(xlim[0]+scale/2., ylim[0]),
                              xycoords='data', xytext=(xlim[0]+scale/2.,ylim[0]-dy/200.), ha='center', va='top',
                              **textargs)
                              # textcoords='offset points', **textargs)
            txt.set_path_effects([patheffects.withStroke(foreground="w",
                                                         linewidth=2)])
        if set_lims:
            ax.set_xlim(xlim); ax.set_ylim(ylim)
            ax.set_aspect('equal', 'datalim')
        if cs != None and cb_draw:
            # create colorbar ax
            divider = make_axes_locatable(ax)
            if cb_orientation == 'horizontal':
                cax = divider.append_axes("bottom", "5%", pad="3%")
            else:
                cax = divider.append_axes("right", "5%", pad="3%")
            # create a mappable
            sm = cm.ScalarMappable(cmap=cmap, norm=norm)
            sm._A = [] # fake array for scalar mappable
            # create the colorbar
            cb = pl.colorbar(sm, cax=cax, orientation=cb_orientation)
            ticks_cb = np.round(np.linspace(min_cs, max_cs, 7), decimals=1)
            cb.set_ticks(ticks_cb)
            if cb_orientation == 'horizontal':
                cb.ax.xaxis.set_ticks_position('bottom')
            else:
                cb.ax.yaxis.set_ticks_position('right')
            cb.set_label(cb_label, **textargs)
        ax.axes.get_xaxis().set_visible(0)
        ax.axes.get_yaxis().set_visible(0)
        ax.axison = 0

    def _plotLoc(self, ax, ind, xval, yval, locargs, marklabels, labelargs):
        """
        plot a location on the morphology together with its annotation
        """
        ax.plot(xval, yval, **locargs[ind])
        if ind in marklabels:
            txt = ax.annotate(marklabels[ind], xy=(xval, yval),
                              xycoords='data', xytext=(5,5),
                              textcoords='offset points', **labelargs)
            txt.set_path_effects([patheffects.withStroke(foreground="w",
                                                         linewidth=2)])

    def plotMorphologyInteractive(self, node_arg=None,
                            use_radius=1, draw_soma_circle=1,
                            plotargs={'c': 'k', 'lw': 1.},
                            project3d=False):
        """
        Show the morphology either in 3d or projected on the x,y-plane. When
        a line segment is clicked, the associated node is printed.

        Parameters
        ----------
            ax: :class:`matplotlib.axes.Axes` instance
                the ax object on which the plot will be drawn
            node_arg:
                see documentation of :func:`MorphTree._convertNodeArgToNodes`
            use_radius: bool
                If ``True``, uses the swc radius for the width of the line
                segments
            draw_soma_circle: bool
                If ``True``, draws the soma as a circle, otherwise doesn't draw
                soma
        """
        fig = pl.figure('Morphology interactive')
        ax = pl.gca(projection='3d') if project3d else pl.gca()
        # ax = pl.gca()
        if 'c' not in plotargs:
            plotargs.update({'c': 'k'})
        if 'linewidth' in plotargs:
            plotargs['lw'] = plotargs['linewidth']
            del plotargs['linewidth']
        if 'lw' not in plotargs:
            plotargs.update({'lw': 'k'})
        plotargs_orig = copy.deepcopy(plotargs)
        # plot the tree
        node_line_associators = {}
        for ii, node in enumerate(self._convertNodeArgToNodes(node_arg)):
            if node.parent_node is not None:
                # plot line segment associated with node
                nxyz = node.xyz; pxyz = node.parent_node.xyz
                if use_radius:
                    plotargs['lw'] = plotargs_orig['lw'] * node.R
                if project3d:
                    line = ax.plot([pxyz[0], nxyz[0]],
                                   [pxyz[1], nxyz[1]],
                                   [pxyz[2], nxyz[2]],
                                   label=str(ii), picker=2., **plotargs)
                else:
                    line = ax.plot([pxyz[0], nxyz[0]],
                                   [pxyz[1], nxyz[1]],
                                   label=str(ii), picker=2., **plotargs)
                node_line_associators.update({str(ii): node})
        ax.axes.get_xaxis().set_visible(0)
        ax.axes.get_yaxis().set_visible(0)
        ax.axison = 0

        # define the clickevent action
        def onPick(event):
            line = event.artist
            node = node_line_associators[line.get_label()]
            # print the associated node
            print('\n>>> line segment at ' + str(node) + \
                   ', distance to soma (um) = ' + \
                   str(self.pathLength({'node': node.index, 'x': 1},
                                       {'node': 1, 'x':0.})))
        # show morphology
        cid = fig.canvas.mpl_connect('pick_event', onPick)
        pl.show()

    @originalTreetypeDecorator
    def findCommonRoot(self, name):
        self._tryName(name)
        # get the node indices of nodes
        node_inds = self.getNodeIndices(name)
        # find the paths to the root
        paths = [set(self.pathToRoot(self[node_ind])) for node_ind in node_inds]
        # possible roots
        roots = list(set.intersection(*paths))
        # return the node of highest order
        rootind = np.argmax([self.orderOfNode(node) for node in roots])
        return roots[rootind]

    @originalTreetypeDecorator
    def createNewTree(self, name, fake_soma=False, store_loc_inds=False):
        """
        Creates a new tree where the locs of a given 'name' are now the nodes.
        Distance relations between locations are maintained (note that this
        relation is stored in `L` attribute of :class:`MorphNode`, using the `p3d`
        attribute containing the 3d coordinates does not maintain distances)

        Parameters
        ----------
            name: string
                the name under which the locations are stored that should be
                used to create the new tree
            fake_soma: bool (default `False`)
                if `True`, finds the common root of the set of locations and
                uses that as the soma of the new tree. If `False`, the real soma
                is used.
            store_loc_inds: bool (default `False`)
                store the index of each location in the `content` attribute of the
                new node (under the key 'loc ind')

        Returns
        -------
            :class:`MorphTree`
                The new tree.
        """
        self._tryName(name)
        nids = self.getNodeIndices(name)
        # create new tree
        new_tree = self.__class__()
        if fake_soma:
            # find the common root of the set of locations
            snode = self.findCommonRoot(name)
        else:
            # use the soma as root
            snode = self[1]
        p3d = (snode.xyz, snode.R, snode.swc_type)
        new_snode = new_tree.createCorrespondingNode(1, p3d)
        new_snode.L = snode.L
        new_tree.setRoot(new_snode)
        new_nodes = [new_snode]
        if store_loc_inds:
            new_snode.content['loc ind'] = None if 1 not in nids else \
                                           np.where(nids == 1)[0][0]
        # make two other soma nodes
        if fake_soma:
            for index in [2,3]:
                new_cnode = new_tree.createCorrespondingNode(index, p3d)
                new_tree.addNodeWithParent(new_cnode, new_snode)
                new_nodes.append(new_cnode)
        else:
            for cnode in snode.getChildNodes(skip_inds=[]):
                if cnode.index in [2,3]:
                    p3d = (cnode.xyz, cnode.R, cnode.swc_type)
                    new_cnode = new_tree.createCorrespondingNode(cnode.index, p3d)
                    new_tree.addNodeWithParent(new_cnode, new_snode)
                    new_nodes.append(new_cnode)
        # make rest of tree
        for cnode in snode.child_nodes:
            self._addNodesToTree(cnode, new_snode, new_tree, new_nodes, name,
                                 store_loc_inds=store_loc_inds)
        # set the lengths of the nodes
        for new_node in new_tree:
            if new_node.parent_node != None:
                L = np.sqrt(np.sum((new_node.parent_node.xyz - new_node.xyz)**2))
            else:
                L = 0.
            new_node.setLength(L)

        return new_tree

    def _addNodesToTree(self, node, new_pnode, new_tree, new_nodes, name,
                              store_loc_inds=False):
        # get the specified locs
        xs = self.xs[name]
        # check which locinds are on the branch
        ninds = self.getLocindsOnNode(name, node)
        order_inds = np.argsort(xs[ninds])
        for ind in np.array(ninds)[order_inds]:
            index = len(new_nodes) + 1
            # new coordinates
            new_xyz = node.parent_node.xyz * (1.-xs[ind]) + node.xyz * xs[ind]
            if node.parent_node.index == 1:
                new_radius = node.R
            else:
                new_radius = node.parent_node.R * (1.-xs[ind]) + node.R * xs[ind]
            # make new node
            p3d = (new_xyz, new_radius, node.swc_type)
            new_node = new_tree.createCorrespondingNode(index, p3d)
            if store_loc_inds:
                new_node.content['loc ind'] = ind
            # add new node
            new_tree.addNodeWithParent(new_node, new_pnode)
            new_nodes.append(new_node)
            # set new node as next parent node
            new_pnode = new_node
        # continue with the children
        for cnode in node.child_nodes:
            self._addNodesToTree(cnode, new_pnode, new_tree, new_nodes, name,
                                 store_loc_inds=store_loc_inds)

    @originalTreetypeDecorator
    def createCompartmentTree(self, locarg):
        """
        Creates a new compartment tree where the provided set of locations
        correspond to the nodes.

        Parameters
        ----------
        locarg: list` of locations or string
            if `list` of locations, specifies the locations, if ``string``,
            specifies the name under which the set of location is stored
            that should be used to create the new tree

        Returns
        -------
            :class:`MorphTree`
                The new tree.
        """
        # process input argument
        if isinstance(locarg, list):
            locs = [MorphLoc(loc, self) for loc in locarg]
            name = 'comp_locs'
            self.storeLocs(locs, name=name)
        elif isinstance(locarg, str):
            name = locarg
            self._tryName(name)
        else:
            raise IOError('`locarg` should be list of locs or string')
        nids = self.nids[name]
        xs = self.xs[name]
        # create new tree
        new_tree = CompartmentTree()
        # find the common root of the set of locations
        snode = self.findCommonRoot(name)
        # check if that root is in set of locations
        possible_loc_inds = self.getLocindsOnNode(name, snode)
        if len(possible_loc_inds) > 0:
            # create the new root node
            new_pnode = CompartmentNode(0, loc_ind=possible_loc_inds[0])
            new_tree.setRoot(new_pnode)
            new_nodes = [new_pnode]
            # create other nodes
            for loc_ind in possible_loc_inds[1:]:
                index = len(new_nodes)
                # make new node
                new_node = CompartmentNode(index, loc_ind=loc_ind)
                # add new node
                new_tree.addNodeWithParent(new_node, new_pnode)
                new_nodes.append(new_node)
                # set new node as next parent node
                new_pnode = new_node
        else:
            warnings.warn('Locations of name `' + name + '` do not define a root - ' + \
                          'adding root to set of locations')
            locs = self.getLocs(name)
            locs = [(snode.index, 1.)] + locs
            self.storeLocs(locs, name=name)
            # create the new root node
            new_pnode = CompartmentNode(0, loc_ind=0)
            new_tree.setRoot(new_pnode)
            new_nodes = [new_pnode]
        # make rest of tree
        for cnode in snode.child_nodes:
            self._addCompNodesToTree(cnode, new_pnode, new_tree, new_nodes, name)
        return new_tree

    def _addCompNodesToTree(self, node, new_pnode, new_tree, new_nodes, name):
        # get the specified locs
        xs = self.xs[name]
        # check which locinds are on the branch
        ninds = self.getLocindsOnNode(name, node)
        for loc_ind in ninds:
            index = len(new_nodes)
            # make new node
            new_node = CompartmentNode(index, loc_ind=loc_ind)
            # add new node
            new_tree.addNodeWithParent(new_node, new_pnode)
            new_nodes.append(new_node)
            # set new node as next parent node
            new_pnode = new_node
        # continue with the children
        for cnode in node.child_nodes:
            self._addCompNodesToTree(cnode, new_pnode, new_tree, new_nodes, name)

    def __copy__(self, new_tree=None):
<<<<<<< HEAD
        """
        experimental, untested

=======
        '''
>>>>>>> 7ec91809
        Fill the ``new_tree`` with it's corresponding nodes in the same
        structure as ``self``, and copies all node variables that both tree
        classes have in common

        Parameters
        ----------
        new_tree: :class:`STree` or derived class (default is ``None``)
            the tree class in which the ``self`` is copied. If ``None``,
            returns a copy of ``self``.

        Returns
        -------
        The new tree instance
        """
        if new_tree is None:
            new_tree = self.__class__()

        current_treetype = self.treetype
        self.treetype = 'original'
        super(MorphTree, self).__copy__(new_tree=new_tree)
        try:
            # set the computational tree
            self.treetype = 'computational'
            new_node = new_tree.createCorrespondingNode(self.root.index)
            self.root.__copy__(new_node=new_node)
            new_tree._computational_root = new_node
            new_tree.treetype = 'computational'
            self._recurseCopy(self.root, new_tree)
        except ValueError:
            pass
        self.treetype = current_treetype
        new_tree.treetype = current_treetype

        return new_tree<|MERGE_RESOLUTION|>--- conflicted
+++ resolved
@@ -746,12 +746,8 @@
         else:
             return 2
 
-<<<<<<< HEAD
-    def setCompTree(self, compnodes=[], set_as_primary_tree=0):
-        """
-=======
     def _evaluateCompCriteria(self, node, eps=1e-8, rbool=False):
-        '''
+        """
         Return ``True`` if relative difference between node radius and parent
         node raidus is larger than margin ``eps``, or if the node is the root
         or bifurcation node.
@@ -766,7 +762,7 @@
         return
         ------
         bool
-        '''
+        """
         if not rbool:
             rbool = node.parent_node == None
         if not rbool:
@@ -778,8 +774,7 @@
         return rbool
 
     def setCompTree(self, compnodes=None, set_as_primary_tree=False, eps=1e-8):
-        '''
->>>>>>> 7ec91809
+        """
         Sets the nodes that contain computational parameters. This are a priori
         either bifurcations, leafs, the root or nodes where the neurons'
         relevant parameters change.
@@ -793,18 +788,13 @@
                 default.
             set_as_primary_tree: bool (default ``False``)
                 if True, sets the computational tree as the primary tree
-<<<<<<< HEAD
-        """
-        self.removeComptree()
-=======
             eps: float (default ``1e-8``)
                 relative margin for parameter change
-        '''
+        """
         self.removeCompTree()
         if compnodes is None:
             compnodes = []
         compnodes += [node for node in self if self._evaluateCompCriteria(node, eps=eps)]
->>>>>>> 7ec91809
         compnode_indices = [node.index for node in compnodes]
         nodes = copy.deepcopy(self.nodes)
 
@@ -858,13 +848,8 @@
         Returns
         -------
             :class:`MorphNode` instance
-<<<<<<< HEAD
-        """
-        if not node.used_in_comptree:
-=======
-        '''
+        """
         if not node.used_in_comp_tree:
->>>>>>> 7ec91809
             node = self._findCompnodeUp(node.parent_node)
         return node
 
@@ -887,23 +872,13 @@
         Returns
         -------
             :class:`MorphNode` instance
-<<<<<<< HEAD
-        """
-        if not node.used_in_comptree:
-            node = self._findCompnodeDown(node.child_nodes[0])
-        return node
-
-    def removeComptree(self):
-        """
-=======
-        '''
+        """
         if not node.used_in_comp_tree:
             node = self._findCompnodeDown(node.child_nodes[0])
         return node
 
     def removeCompTree(self):
-        '''
->>>>>>> 7ec91809
+        """
         Removes the computational tree
         """
         self._computational_root = None
@@ -2816,13 +2791,7 @@
             self._addCompNodesToTree(cnode, new_pnode, new_tree, new_nodes, name)
 
     def __copy__(self, new_tree=None):
-<<<<<<< HEAD
-        """
-        experimental, untested
-
-=======
-        '''
->>>>>>> 7ec91809
+        """
         Fill the ``new_tree`` with it's corresponding nodes in the same
         structure as ``self``, and copies all node variables that both tree
         classes have in common
