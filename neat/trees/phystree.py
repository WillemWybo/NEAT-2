--- conflicted
+++ resolved
@@ -329,13 +329,9 @@
             node._addCurrent(channel_name, g_max, e_rev)
 
     @morphtree.originalTreetypeDecorator
-<<<<<<< HEAD
+
     def getChannelsInTree(self):
-        '''
-=======
-    def getChannelsInTree(self, store=False):
-        """
->>>>>>> b50955df
+        """
         Returns list of strings of all channel names in the tree
 
         Returns
