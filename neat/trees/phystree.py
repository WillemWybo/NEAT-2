"""
File contains:

    - :class:`PhysNode`
    - :class:`PhysTree`

Author: W. Wybo
"""

import numpy as np

import warnings

from . import morphtree
from .morphtree import MorphNode, MorphTree
from ..channels import concmechs, ionchannels


class PhysNode(MorphNode):
    def __init__(self, index, p3d=None,
                       c_m=1., r_a=100*1e-6, g_shunt=0., e_eq=-75.):
        super(PhysNode, self).__init__(index, p3d)
        self.currents = {} #{name: (g_max (uS/cm^2), e_rev (mV))}
        self.concmechs = {}
        # biophysical parameters
        self.c_m = c_m # uF/cm^2
        self.r_a = r_a # MOhm*cm
        self.g_shunt = g_shunt # uS
        self.e_eq = e_eq

    def setPhysiology(self, c_m, r_a, g_shunt=0.):
        """
        Set the physiological parameters of the current

        Parameters
        ----------
        c_m: float
            the membrance capacitance (uF/cm^2)
        r_a: float
            the axial current (MOhm*cm)
        g_shunt: float
            A point-like shunt, located at x=1 on the node. Defaults to 0.
        """
        self.c_m = c_m # uF/cm^2
        self.r_a = r_a # MOhm*cm
        self.g_shunt = g_shunt

<<<<<<< HEAD
    def addCurrent(self, channel_name, g_max, e_rev=None, channel_storage=None):
        """
=======
    def _addCurrent(self, channel_name, g_max, e_rev):
        '''
>>>>>>> 7ec91809
        Add an ion channel current at this node. ('L' as `channel_name`
        signifies the leak current)

        Parameters
        ----------
        channel_name: string
            the name of the current
        g_max: float
            the conductance of the current (uS/cm^2)
        e_rev: float
            the reversal potential of the current (mV)
<<<<<<< HEAD
        """
        if e_rev is None:
            e_rev = channelcollection.E_REV_DICT[channel_name]
        self.currents[channel_name] = (g_max, e_rev)
        if channel_name != 'L' and \
           channel_storage is not None and \
           channel_name not in channel_storage:
            channel_storage[channel_name] = \
                eval('channelcollection.' + channel_name + '()')
=======
        '''
        self.currents[channel_name] = [g_max, e_rev]
>>>>>>> 7ec91809

    def addConcMech(self, ion, params={}):
        """
        Add a concentration mechanism at this node.

        Parameters
        ----------
        ion: string
            the ion the mechanism is for
        params: dict
            parameters for the concentration mechanism (only used for NEURON model)
        """
        if set(params.keys()) == {'gamma', 'tau'}:
            self.concmechs[ion] = concmechs.ExpConcMech(ion,
                                        params['tau'], params['gamma'])
        else:
            warnings.warn('These parameters do not match any NEAT concentration ' + \
                          'mechanism, no concentration mechanism has been added', UserWarning)

<<<<<<< HEAD
    def getCurrent(self, channel_name, channel_storage=None):
        """
        Returns an ``::class::neat.channels.ionchannels.IonChannel`` object. If
        `channel_storage` is given,

        Parameters
        ----------
        channel_name: string
            the name of the ion channel
        channel_storage: dict of ionchannels (optional)
            keys are the names of the ion channels, and values the channel
            instances
        """
        if channel_storage is not None:
            try:
                return channel_storage[channel_name]
            except (KeyError):
                chan = eval('channelcollection.' + channel_name + '()')
                channel_storage[channel_name] = chan
                return chan
        else:
            return eval('channelcollection.' + channel_name + '()')

=======
>>>>>>> 7ec91809
    def setEEq(self, e_eq):
        """
        Set the equilibrium potential at the node.

        Parameters
        ----------
        e_eq: float
            the equilibrium potential (mV)
        """
        self.e_eq = e_eq

    def fitLeakCurrent(self, channel_storage, e_eq_target=-75., tau_m_target=10.):
        '''
        '''
        gsum = 0.
        i_eq = 0.

        for channel_name in set(self.currents.keys()) - set('L'):
            g, e = self.currents[channel_name]
            # get the ionchannel object
            channel = channel_storage[channel_name]
            # compute channel conductance and current
            p_open = channel.computePOpen(e_eq_target)
            g_chan = g * p_open
            i_chan = g_chan * (e - e_eq_target)
            gsum += g_chan
            i_eq += i_chan

        if self.c_m / (tau_m_target*1e-3) < gsum:
            warnings.warn('Membrane time scale is chosen larger than ' + \
                          'possible, adding small leak conductance')
            tau_m_target = self.c_m / (gsum + 20.)
        else:
            tau_m_target *= 1e-3
        g_l = self.c_m / tau_m_target - gsum
        e_l = e_eq_target - i_eq / g_l
        self.currents['L'] = (g_l, e_l)
        self.e_eq = e_eq_target

<<<<<<< HEAD
    def getGTot(self, v=None, channel_storage=None):
        """
=======
    def getGTot(self, channel_storage, v=None):
        '''
>>>>>>> 7ec91809
        Get the total conductance of the membrane at a steady state given voltage,
        if nothing is given, the equilibrium potential is used to compute membrane
        conductance.

        Parameters
        ----------
            v: float (optional, defaults to `self.e_eq`)
                the potential (in mV) at which to compute the membrane conductance

        Returns
        -------
            float
                the total conductance of the membrane (uS / cm^2)
        """
        v = self.e_eq if v is None else v
        g_tot = self.currents['L'][0]
        for channel_name in set(self.currents.keys()) - set('L'):
            g, e = self.currents[channel_name]
            # create the ionchannel object
            channel = channel_storage[channel_name]
            g_tot += g * channel.computePOpen(v)

        return g_tot

    def asPassiveMembrane(self, channel_storage, v=None):
        v = self.e_eq if v is None else v
        g_l = self.getGTot(channel_storage, v=v)
        t_m = self.c_m / g_l * 1e3 # time scale in ms
        self.currents = {'L': (0., 0.)} # dummy values
        self.fitLeakCurrent(channel_storage, e_eq_target=v, tau_m_target=t_m)

    def __str__(self, with_parent=False, with_children=False):
        node_string = super(PhysNode, self).__str__()
        if self.parent_node is not None:
            node_string += ', Parent: ' + super(PhysNode, self.parent_node).__str__()
        node_string += ' --- (r_a = ' + str(self.r_a) + ' MOhm*cm, ' + \
                       ', '.join(['g_' + cname + ' = ' + str(cpar[0]) + ' uS/cm^2' \
                            for cname, cpar in self.currents.items()]) + \
                       ', c_m = ' + str(self.c_m) + ' uF/cm^2)'
        return node_string


class PhysTree(MorphTree):
    def __init__(self, file_n=None, types=[1,3,4]):
        super(PhysTree, self).__init__(file_n=file_n, types=types)
        # set basic physiology parameters (c_m = 1.0 uF/cm^2 and
        # r_a = 0.0001 MOhm*cm)
        for node in self:
            node.setPhysiology(1.0, 100./1e6)
        self.channel_storage = {}

    def createCorrespondingNode(self, node_index, p3d=None,
                                      c_m=1., r_a=100*1e-6, g_shunt=0., e_eq=-75.):
        """
        Creates a node with the given index corresponding to the tree class.

        Parameters
        ----------
            node_index: int
                index of the new node
        """
        return PhysNode(node_index, p3d=p3d)

    @morphtree.originalTreetypeDecorator
    def asPassiveMembrane(self, node_arg=None):
        """
        Makes the membrane act as a passive membrane (for the nodes in
        ``node_arg``), channels are assumed to add a conductance of
        g_max * p_open to the membrane conductance, where p_open for each node
        is evaluated at the equilibrium potential stored in that node

        Parameters
        ----------
        node_arg: optional
                see documentation of :func:`MorphTree._convertNodeArgToNodes`.
                Defaults to None. The nodes for which the membrane is set to
                passive
        """
        for node in self._convertNodeArgToNodes(node_arg):
            node.asPassiveMembrane(self.channel_storage)

    def _distr2Float(self, distr, node, argname=''):
        if isinstance(distr, float):
            val = distr
        elif isinstance(distr, dict):
            val = distr[node.index]
        elif hasattr(distr, '__call__'):
            d2s = self.pathLength({'node': node.index, 'x': .5}, (1., 0.5))
            val = distr(d2s)
        else:
            raise TypeError(argname + ' argument should be a float, dict ' + \
                            'or a callable')
        return val

    @morphtree.originalTreetypeDecorator
<<<<<<< HEAD
    def setEEq(self, e_eq):
        """
        Set the equilibrium potentials throughout the tree. Can be iterable,
        than the `len(e_eq)` is assumed to be the same as `len(self)`

        Parameters
        ----------
        e_eq: float or iterable of floats
            The equilibrium potentials
        """
        if not hasattr(e_eq, '__iter__'):
            e_eq = e_eq * np.ones(len(self))
        for e, node in zip(e_eq, self): node.setEEq(e)
=======
    def setEEq(self, e_eq_distr, node_arg=None):
        '''
        Set the equilibrium potentials throughout the tree

        Parameters
        ----------
        e_eq_distr: float, dict or :func:`float -> float`
            The equilibrium potentials [mV]
        '''
        for node in self._convertNodeArgToNodes(node_arg):
            e = self._distr2Float(e_eq_distr, node, argname='`e_eq_distr`')
            node.setEEq(e)
>>>>>>> 7ec91809

    @morphtree.originalTreetypeDecorator
    def setPhysiology(self, c_m_distr, r_a_distr, g_s_distr=None, node_arg=None):
        """
        Set specifice membrane capacitance, axial resistance and (optionally)
        static point-like shunt conductances in the tree. Capacitance is stored
        at each node as the attribute 'c_m' (uF/cm2) and axial resistance as the
        attribute 'r_a' (MOhm*cm)

        Parameters
        ----------
        c_m_distr: float, dict or :func:`float -> float`
            specific membrance capacitance
        r_a_distr: float, dict or :func:`float -> float`
            axial resistance
        g_s_distr: float, dict, :func:`float -> float` or None (optional, default
            is `None`)
            point like shunt conductances (placed at `(node.index, 1.)` for the
            nodes in ``node_arg``). By default no shunt conductances are added
        node_arg: optional
            see documentation of :func:`MorphTree._convertNodeArgToNodes`.
            Defaults to None
        """
        for node in self._convertNodeArgToNodes(node_arg):
            c_m = self._distr2Float(c_m_distr, node, argname='`c_m_distr`')
            r_a = self._distr2Float(r_a_distr, node, argname='`r_a_distr`')
            g_s = self._distr2Float(g_s_distr, node, argname='`g_s_distr`') if \
                  g_s_distr is not None else 0.
            node.setPhysiology(c_m, r_a, g_s)

    @morphtree.originalTreetypeDecorator
<<<<<<< HEAD
    def addCurrent(self, channel_name, g_max_distr, e_rev=None, node_arg=None):
        """
        Adds a channel to the morphology.

        Parameters
        ----------
            channel_name: string
                The name of the channel type
            g_max_distr: float, dict or :func:`float -> float`
                If float, the maximal conductance is set to this value for all
                the nodes specified in `node_arg`. If it is a function, the input
                must specify the distance from the soma (micron) and the output
                the ion channel density (uS/cm^2) at that distance. If it is a
                dict, keys are the node indices and values the ion channel
                densities (uS/cm^2).
            node_arg: optional
                see documentation of :func:`MorphTree._convertNodeArgToNodes`.
                Defaults to None
        """
=======
    def setLeakCurrent(self, g_l_distr, e_l_distr, node_arg=None):
        '''
        Set the parameters of the leak current. At each node, leak is stored
        under the attribute `node.currents['L']` at a tuple `(g_l, e_l)` with
        `g_l` the conductance [uS/cm^2] and `e_l` the reversal [mV]

        parameters:
        ----------
        g_l_distr: float, dict or :func:`float -> float`
            If float, the leak conductance is set to this value for all
            the nodes specified in `node_arg`. If it is a function, the input
            must specify the distance from the soma (micron) and the output
            the leak conductance [uS/cm^2] at that distance. If it is a
            dict, keys are the node indices and values the ion leak
            conductances [uS/cm^2].
        e_l_distr: float, dict or :func:`float -> float`
            If float, the reversal [mV] is set to this value for all
            the nodes specified in `node_arg`. If it is a function, the input
            must specify the distance from the soma [um] and the output
            the reversal at that distance. If it is a
            dict, keys are the node indices and values the ion reversals.
        node_arg: optional
            see documentation of :func:`MorphTree._convertNodeArgToNodes`.
            Defaults to None
        '''
        for node in self._convertNodeArgToNodes(node_arg):
            g_l = self._distr2Float(g_l_distr, node, argname='`g_l_distr`')
            e_l = self._distr2Float(e_l_distr, node, argname='`e_l_distr`')
            node._addCurrent('L', g_l, e_l)

    @morphtree.originalTreetypeDecorator
    def addCurrent(self, channel, g_max_distr, e_rev_distr, node_arg=None):
        '''
        Adds a channel to the morphology. At each node, the channel is stored
        under the attribute `node.currents[channel.__class__.__name__]` as a
        tuple `(g_max, e_rev)` with `g_max` the maximal conductance [uS/cm^2]
        and `e_rev` the reversal [mV]

        Parameters
        ----------
        channel_name: :class:`IonChannel`
            The ion channel
        g_max_distr: float, dict or :func:`float -> float`
            If float, the maximal conductance is set to this value for all
            the nodes specified in `node_arg`. If it is a function, the input
            must specify the distance from the soma (micron) and the output
            the ion channel density (uS/cm^2) at that distance. If it is a
            dict, keys are the node indices and values the ion channel
            densities (uS/cm^2).
        e_rev_distr: float, dict or :func:`float -> float`
            If float, the reversal (mV) is set to this value for all
            the nodes specified in `node_arg`. If it is a function, the input
            must specify the distance from the soma (micron) and the output
            the reversal at that distance. If it is a
            dict, keys are the node indices and values the ion reversals.
        node_arg: optional
            see documentation of :func:`MorphTree._convertNodeArgToNodes`.
            Defaults to None
        '''
        if not isinstance(channel, ionchannels.IonChannel):
            raise IOError('`channel` argmument needs to be of class `neat.IonChannel`')

        channel_name = channel.__class__.__name__
        self.channel_storage[channel_name] = channel
>>>>>>> 7ec91809
        # add the ion channel to the nodes
        for node in self._convertNodeArgToNodes(node_arg):
            g_max = self._distr2Float(g_max_distr, node, argname='`g_max_distr`')
            e_rev = self._distr2Float(e_rev_distr, node, argname='`e_rev_distr`')
            node._addCurrent(channel_name, g_max, e_rev)

    @morphtree.originalTreetypeDecorator
    def getChannelsInTree(self, store=False):
        """
        Returns list of strings of all channel names in the tree

        Parameters
        ----------
        store: bool, optional (default `False`)
            if `True`, stores all channels in the tree in `self.channel_storage`
            if they are not already there

        Returns
        -------
        list of string
            the channel names
<<<<<<< HEAD
        """
        channel_names = list(set([c_name for node in self for c_name in node.currents if c_name != 'L']))
        if store:
            for c_name in channel_names:
                self.channel_storage[c_name] = self.root.getCurrent(c_name)
        return channel_names
=======
        '''
        return self.channel_storage.keys()
>>>>>>> 7ec91809

    @morphtree.originalTreetypeDecorator
    def addConcMech(self, ion, params={}, node_arg=None):
        """
        Add a concentration mechanism to the tree

        Parameters
        ----------
        ion: string
            the ion the mechanism is for
        params: dict
            parameters for the concentration mechanism (only used for NEURON model)
        node_arg:
            see documentation of :func:`MorphTree._convertNodeArgToNodes`.
            Defaults to None
        """
        for node in self._convertNodeArgToNodes(node_arg):
            node.addConcMech(ion, params=params)

<<<<<<< HEAD
    def fitLeakCurrent(self, e_eq_target=-75., tau_m_target=10., node_arg=None):
        """
=======
    @morphtree.originalTreetypeDecorator
    def fitLeakCurrent(self, e_eq_target_distr, tau_m_target_distr, node_arg=None):
        '''
>>>>>>> 7ec91809
        Fits the leak current to fix equilibrium potential and membrane time-
        scale.

        !!! Should only be called after all ion channels have been added !!!

        Parameters
        ----------
<<<<<<< HEAD
            e_eq_target: float
                The target reversal potential (mV). Defaults to -75 mV.
            tau_m_target: float
                The target membrane time-scale (ms). Defaults to 10 ms.
            node_arg:
                see documentation of :func:`MorphTree._convertNodeArgToNodes`.
                Defaults to None
        """
        assert tau_m_target > 0.
=======
        e_eq_target_distr: float, dict or :func:`float -> float`
            The target reversal potential (mV). If float, the target reversal is
            set to this value for all the nodes specified in `node_arg`. If it
            is a function, the input must specify the distance from the soma (um)
            and the output the target reversal at that distance. If it is a
            dict, keys are the node indices and values the target reversals
        tau_m_target_distr: float, dict or :func:`float -> float`
            The target membrane time-scale (ms). If float, the target time-scale is
            set to this value for all the nodes specified in `node_arg`. If it
            is a function, the input must specify the distance from the soma (um)
            and the output the target time-scale at that distance. If it is a
            dict, keys are the node indices and values the target time-scales
        node_arg:
            see documentation of :func:`MorphTree._convertNodeArgToNodes`.
            Defaults to None
        '''
>>>>>>> 7ec91809
        for node in self._convertNodeArgToNodes(node_arg):
            e_eq_target = self._distr2Float(e_eq_target_distr, node, argname='`g_max_distr`')
            tau_m_target = self._distr2Float(tau_m_target_distr, node, argname='`e_rev_distr`')
            assert tau_m_target > 0.
            node.fitLeakCurrent(e_eq_target=e_eq_target, tau_m_target=tau_m_target,
                                channel_storage=self.channel_storage)

    def _evaluateCompCriteria(self, node, eps=1e-8, rbool=False):
        '''
        Return ``True`` if relative difference in any physiological parameters
        between node and child node is larger than margin ``eps``

        Parameters
        ----------
        node: ::class::`MorphNode`
            node that is compared to parent node
        eps: float (optional, default ``1e-8``)
            the margin

        return
        ------
        bool
        '''
        rbool = super(PhysTree, self)._evaluateCompCriteria(node, eps=eps, rbool=rbool)

        if not rbool:
            cnode = node.child_nodes[0]
            rbool = np.abs(node.r_a - cnode.r_a) > eps * np.max([node.r_a, cnode.r_a])
        if not rbool:
            rbool = np.abs(node.c_m - cnode.c_m) > eps * np.max([node.c_m, cnode.c_m])
        if not rbool:
            rbool = set(node.currents.keys()) != set(cnode.currents.keys())
        if not rbool:
            for chan_name, channel in node.currents.items():
                if not rbool:
                    rbool = np.abs(channel[0] - cnode.currents[chan_name][0]) > eps * \
                             np.max([np.abs(channel[0]), np.abs(cnode.currents[chan_name][0])])
                if not rbool:
                    rbool = np.abs(channel[1] - cnode.currents[chan_name][1]) > eps * \
                             np.max([np.abs(channel[1]), np.abs(cnode.currents[chan_name][1])])
        if not rbool:
            rbool = node.g_shunt > 0.001*eps

        return rbool

    # @morphtree.originalTreetypeDecorator
    # def _calcFdMatrix(self, dx=10.):
    #     matdict = {}
    #     locs = [{'node': 1, 'x': 0.}]
    #     # set the first element
    #     soma = self.tree.root
    #     matdict[(0,0)] = 4.0*np.pi*soma.R**2 * soma.G
    #     # recursion
    #     cnodes = root.getChildNodes()[2:]
    #     numel_l = [1]
    #     for cnode in cnodes:
    #         if not is_changenode(cnode):
    #             cnode = find_previous_changenode(cnode)[0]
    #         self._fdMatrixFromRoot(cnode, root, 0, numel_l, locs, matdict, dx=dx)
    #     # create the matrix
    #     FDmat = np.zeros((len(locs), len(locs)))
    #     for ind in matdict:
    #         FDmat[ind] = matdict[ind]

    #     return FDmat, locs # caution, not the reduced locs yet

    # def _fdMatrixFromRoot(self, node, pnode, ibranch, numel_l, locs, matdict, dx=10.*1e-4):
    #     numel = numel_l[0]
    #     # distance between the two nodes and radius of the cylinder
    #     radius *= node.R*1e-4; length *= node.L*1e-4
    #     num = np.around(length/dx)
    #     xvals = np.linspace(0.,1.,max(num+1,2))
    #     dx_ = xvals[1]*length
    #     # set the first element
    #     matdict[(ibranch,numel)] = - np.pi*radius**2 / (node.r_a*dx_)
    #     matdict[(ibranch,ibranch)] += np.pi*radius**2 / (node.r_a*dx_)
    #     matdict[(numel,numel)] = 2.*np.pi*radius**2 / (node.r_a*dx_)
    #     matdict[(numel,ibranch)] = - np.pi*radius**2 / (node.r_a*dx_)
    #     locs.append({'node': node._index, 'x': xvals[1]})
    #     # set the other elements
    #     if len(xvals) > 2:
    #         i = 0; j = 0
    #         if len(xvals) > 3:
    #             for x in xvals[2:-1]:
    #                 j = i+1
    #                 matdict[(numel+i,numel+j)] = - np.pi*radius**2 / (node.r_a*dx_)
    #                 matdict[(numel+j,numel+j)] = 2. * np.pi*radius**2 / (node.r_a*dx_)
    #                                            # + 2.*np.pi*radius*dx_*node.G
    #                 matdict[(numel+j,numel+i)] = - np.pi*radius**2 / (node.r_a*dx_)
    #                 locs.append({'node': node._index, 'x': x})
    #                 i += 1
    #         # set the last element
    #         j = i+1
    #         matdict[(numel+i,numel+j)] = - np.pi*radius**2 / (node.r_a*dx_)
    #         matdict[(numel+j,numel+j)] = np.pi*radius**2 / (node.r_a*dx_)
    #         matdict[(numel+j,numel+i)] = - np.pi*radius**2 / (node.r_a*dx_)
    #         locs.append({'node': node._index, 'x': 1.})
    #     numel_l[0] = numel+len(xvals)-1
    #     # assert numel_l[0] == len(locs)
    #     # if node is leaf, then implement other bc
    #     if len(xvals) > 2:
    #         ibranch = numel+j
    #     else:
    #         ibranch = numel
    #     # move on the further elements
    #     for cnode in node.child_nodes:
    #         self._fdMatrixFromRoot(cnode, node, ibranch, numel_l, locs, matdict, dx=dx)





<|MERGE_RESOLUTION|>--- conflicted
+++ resolved
@@ -45,13 +45,8 @@
         self.r_a = r_a # MOhm*cm
         self.g_shunt = g_shunt
 
-<<<<<<< HEAD
-    def addCurrent(self, channel_name, g_max, e_rev=None, channel_storage=None):
-        """
-=======
     def _addCurrent(self, channel_name, g_max, e_rev):
-        '''
->>>>>>> 7ec91809
+        """
         Add an ion channel current at this node. ('L' as `channel_name`
         signifies the leak current)
 
@@ -63,20 +58,8 @@
             the conductance of the current (uS/cm^2)
         e_rev: float
             the reversal potential of the current (mV)
-<<<<<<< HEAD
-        """
-        if e_rev is None:
-            e_rev = channelcollection.E_REV_DICT[channel_name]
-        self.currents[channel_name] = (g_max, e_rev)
-        if channel_name != 'L' and \
-           channel_storage is not None and \
-           channel_name not in channel_storage:
-            channel_storage[channel_name] = \
-                eval('channelcollection.' + channel_name + '()')
-=======
-        '''
+        """
         self.currents[channel_name] = [g_max, e_rev]
->>>>>>> 7ec91809
 
     def addConcMech(self, ion, params={}):
         """
@@ -96,32 +79,6 @@
             warnings.warn('These parameters do not match any NEAT concentration ' + \
                           'mechanism, no concentration mechanism has been added', UserWarning)
 
-<<<<<<< HEAD
-    def getCurrent(self, channel_name, channel_storage=None):
-        """
-        Returns an ``::class::neat.channels.ionchannels.IonChannel`` object. If
-        `channel_storage` is given,
-
-        Parameters
-        ----------
-        channel_name: string
-            the name of the ion channel
-        channel_storage: dict of ionchannels (optional)
-            keys are the names of the ion channels, and values the channel
-            instances
-        """
-        if channel_storage is not None:
-            try:
-                return channel_storage[channel_name]
-            except (KeyError):
-                chan = eval('channelcollection.' + channel_name + '()')
-                channel_storage[channel_name] = chan
-                return chan
-        else:
-            return eval('channelcollection.' + channel_name + '()')
-
-=======
->>>>>>> 7ec91809
     def setEEq(self, e_eq):
         """
         Set the equilibrium potential at the node.
@@ -134,8 +91,8 @@
         self.e_eq = e_eq
 
     def fitLeakCurrent(self, channel_storage, e_eq_target=-75., tau_m_target=10.):
-        '''
-        '''
+        """
+        """
         gsum = 0.
         i_eq = 0.
 
@@ -161,13 +118,8 @@
         self.currents['L'] = (g_l, e_l)
         self.e_eq = e_eq_target
 
-<<<<<<< HEAD
-    def getGTot(self, v=None, channel_storage=None):
-        """
-=======
     def getGTot(self, channel_storage, v=None):
-        '''
->>>>>>> 7ec91809
+        """
         Get the total conductance of the membrane at a steady state given voltage,
         if nothing is given, the equilibrium potential is used to compute membrane
         conductance.
@@ -263,34 +215,18 @@
         return val
 
     @morphtree.originalTreetypeDecorator
-<<<<<<< HEAD
-    def setEEq(self, e_eq):
-        """
-        Set the equilibrium potentials throughout the tree. Can be iterable,
-        than the `len(e_eq)` is assumed to be the same as `len(self)`
-
-        Parameters
-        ----------
-        e_eq: float or iterable of floats
-            The equilibrium potentials
-        """
-        if not hasattr(e_eq, '__iter__'):
-            e_eq = e_eq * np.ones(len(self))
-        for e, node in zip(e_eq, self): node.setEEq(e)
-=======
     def setEEq(self, e_eq_distr, node_arg=None):
-        '''
+        """
         Set the equilibrium potentials throughout the tree
 
         Parameters
         ----------
         e_eq_distr: float, dict or :func:`float -> float`
             The equilibrium potentials [mV]
-        '''
+        """
         for node in self._convertNodeArgToNodes(node_arg):
             e = self._distr2Float(e_eq_distr, node, argname='`e_eq_distr`')
             node.setEEq(e)
->>>>>>> 7ec91809
 
     @morphtree.originalTreetypeDecorator
     def setPhysiology(self, c_m_distr, r_a_distr, g_s_distr=None, node_arg=None):
@@ -322,29 +258,8 @@
             node.setPhysiology(c_m, r_a, g_s)
 
     @morphtree.originalTreetypeDecorator
-<<<<<<< HEAD
-    def addCurrent(self, channel_name, g_max_distr, e_rev=None, node_arg=None):
-        """
-        Adds a channel to the morphology.
-
-        Parameters
-        ----------
-            channel_name: string
-                The name of the channel type
-            g_max_distr: float, dict or :func:`float -> float`
-                If float, the maximal conductance is set to this value for all
-                the nodes specified in `node_arg`. If it is a function, the input
-                must specify the distance from the soma (micron) and the output
-                the ion channel density (uS/cm^2) at that distance. If it is a
-                dict, keys are the node indices and values the ion channel
-                densities (uS/cm^2).
-            node_arg: optional
-                see documentation of :func:`MorphTree._convertNodeArgToNodes`.
-                Defaults to None
-        """
-=======
     def setLeakCurrent(self, g_l_distr, e_l_distr, node_arg=None):
-        '''
+        """
         Set the parameters of the leak current. At each node, leak is stored
         under the attribute `node.currents['L']` at a tuple `(g_l, e_l)` with
         `g_l` the conductance [uS/cm^2] and `e_l` the reversal [mV]
@@ -367,7 +282,7 @@
         node_arg: optional
             see documentation of :func:`MorphTree._convertNodeArgToNodes`.
             Defaults to None
-        '''
+        """
         for node in self._convertNodeArgToNodes(node_arg):
             g_l = self._distr2Float(g_l_distr, node, argname='`g_l_distr`')
             e_l = self._distr2Float(e_l_distr, node, argname='`e_l_distr`')
@@ -375,7 +290,7 @@
 
     @morphtree.originalTreetypeDecorator
     def addCurrent(self, channel, g_max_distr, e_rev_distr, node_arg=None):
-        '''
+        """
         Adds a channel to the morphology. At each node, the channel is stored
         under the attribute `node.currents[channel.__class__.__name__]` as a
         tuple `(g_max, e_rev)` with `g_max` the maximal conductance [uS/cm^2]
@@ -401,13 +316,12 @@
         node_arg: optional
             see documentation of :func:`MorphTree._convertNodeArgToNodes`.
             Defaults to None
-        '''
+        """
         if not isinstance(channel, ionchannels.IonChannel):
             raise IOError('`channel` argmument needs to be of class `neat.IonChannel`')
 
         channel_name = channel.__class__.__name__
         self.channel_storage[channel_name] = channel
->>>>>>> 7ec91809
         # add the ion channel to the nodes
         for node in self._convertNodeArgToNodes(node_arg):
             g_max = self._distr2Float(g_max_distr, node, argname='`g_max_distr`')
@@ -429,17 +343,8 @@
         -------
         list of string
             the channel names
-<<<<<<< HEAD
-        """
-        channel_names = list(set([c_name for node in self for c_name in node.currents if c_name != 'L']))
-        if store:
-            for c_name in channel_names:
-                self.channel_storage[c_name] = self.root.getCurrent(c_name)
-        return channel_names
-=======
-        '''
+        """
         return self.channel_storage.keys()
->>>>>>> 7ec91809
 
     @morphtree.originalTreetypeDecorator
     def addConcMech(self, ion, params={}, node_arg=None):
@@ -459,14 +364,9 @@
         for node in self._convertNodeArgToNodes(node_arg):
             node.addConcMech(ion, params=params)
 
-<<<<<<< HEAD
-    def fitLeakCurrent(self, e_eq_target=-75., tau_m_target=10., node_arg=None):
-        """
-=======
     @morphtree.originalTreetypeDecorator
     def fitLeakCurrent(self, e_eq_target_distr, tau_m_target_distr, node_arg=None):
-        '''
->>>>>>> 7ec91809
+        """
         Fits the leak current to fix equilibrium potential and membrane time-
         scale.
 
@@ -474,17 +374,6 @@
 
         Parameters
         ----------
-<<<<<<< HEAD
-            e_eq_target: float
-                The target reversal potential (mV). Defaults to -75 mV.
-            tau_m_target: float
-                The target membrane time-scale (ms). Defaults to 10 ms.
-            node_arg:
-                see documentation of :func:`MorphTree._convertNodeArgToNodes`.
-                Defaults to None
-        """
-        assert tau_m_target > 0.
-=======
         e_eq_target_distr: float, dict or :func:`float -> float`
             The target reversal potential (mV). If float, the target reversal is
             set to this value for all the nodes specified in `node_arg`. If it
@@ -500,8 +389,7 @@
         node_arg:
             see documentation of :func:`MorphTree._convertNodeArgToNodes`.
             Defaults to None
-        '''
->>>>>>> 7ec91809
+        """
         for node in self._convertNodeArgToNodes(node_arg):
             e_eq_target = self._distr2Float(e_eq_target_distr, node, argname='`g_max_distr`')
             tau_m_target = self._distr2Float(tau_m_target_distr, node, argname='`e_rev_distr`')
@@ -510,7 +398,7 @@
                                 channel_storage=self.channel_storage)
 
     def _evaluateCompCriteria(self, node, eps=1e-8, rbool=False):
-        '''
+        """
         Return ``True`` if relative difference in any physiological parameters
         between node and child node is larger than margin ``eps``
 
@@ -524,7 +412,7 @@
         return
         ------
         bool
-        '''
+        """
         rbool = super(PhysTree, self)._evaluateCompCriteria(node, eps=eps, rbool=rbool)
 
         if not rbool:
