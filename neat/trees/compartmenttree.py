"""
File contains:

    - :class:`CompartmentNode`
    - :class:`CompartmentTree`

Author: W. Wybo
"""


import numpy as np
import scipy.linalg as la
import scipy.optimize as so
import sympy as sp

from .stree import SNode, STree
from ..channels import channelcollection
from ..tools import kernelextraction as ke

import copy
import warnings
import itertools
from operator import mul
from functools import reduce


class RowMat(object):
    def __init__(self, row, ii):
        self.row = row
        self.ii = ii

    def __mul__(self, rowmat):
        row_res = self.row[rowmat.ii] * rowmat.row
        return RowMat(row_res, self.ii)

    def trace(self):
        return self.row[self.ii]


class CompartmentNode(SNode):
    """
    Implements a node for :class:`CompartmentTree`

    Attributes
    ----------
<<<<<<< HEAD
        ca: float
            capacitance of the compartment (uF)
        g_l: float
            leak conductance at the compartment (uS)
        g_c: float
            Coupling conductance of compartment with parent compartment (uS).
            Ignore if node is the root
    """
=======
    ca: float
        capacitance of the compartment (uF)
    g_l: float
        leak conductance at the compartment (uS)
    g_c: float
        Coupling conductance of compartment with parent compartment (uS).
        Ignore if node is the root
    e_eq: float
        equilibrium potential at the compartment
    currents: dict {str: [g_bar, e_rev]}
        dictionary with as keys the channel names and as elements lists of length
        two with contain the maximal conductance (uS) and the channels'
        reversal potential in (mV)
    concmechs: dict {str: :class:`neat.channels.concmechs.ConcMech`}
        dictionary with as keys the ion names and as values the concentration
        mechanisms governing the concentration of each ion channel
    expansion_points: dict {str: np.ndarray}
        dictionary with as keys the channel names and as elements the state
        variables of the ion channel around which to compute the linearizations
    '''
>>>>>>> 7ec91809
    def __init__(self, index, loc_ind=None, ca=1., g_c=0., g_l=1e-2, e_eq=-75.):
        super(CompartmentNode, self).__init__(index)
        # location index this node corresponds to
        self._loc_ind = loc_ind
        # compartment params
        self.ca = ca   # capacitance (uF)
        self.g_c = g_c # coupling conductance (uS)
        # self.g_l = g_l # leak conductance (uS)
        self.e_eq = e_eq # equilibrium potential (mV)
        self.currents = {'L': [g_l, e_eq]} # ion channel conductance (uS) and reversals (mV)
        self.concmechs = {}
        self.expansion_points = {}

    def setLocInd(self, loc_ind):
        self._loc_ind = loc_ind

    def getLocInd(self):
        if self._loc_ind is None:
            raise AttributeError("`self.loc_ind` is undefined, this node has " + \
                                 "not been associated with a location")
        else:
            return self._loc_ind

    loc_ind = property(getLocInd, setLocInd)

    def __str__(self, with_parent=False, with_children=False):
        node_string = super(CompartmentNode, self).__str__()
        if self.parent_node is not None:
            node_string += ', Parent: ' + super(CompartmentNode, self.parent_node).__str__()
        node_string += ' --- (g_c = %.12f uS, '%self.g_c + \
                       ', '.join(['g_' + cname + ' = %.12f uS'%cpar[0] \
                            for cname, cpar in self.currents.items()]) + \
                       ', c = %.12f uF)'%self.ca
        return node_string

    def _addCurrent(self, channel_name, e_rev):
        '''
        Add an ion channel current at this node. ('L' as `channel_name`
        signifies the leak current)

<<<<<<< HEAD
    def addConcMech(self, ion, params={}):
        """
=======
        Parameters
        ----------
        channel_name: string
            the name of the current
        e_rev: float
            the reversal potential of the current (mV)
        '''
        self.currents[channel_name] = [0., e_rev]

    def addConcMech(self, ion, params=None):
        '''
>>>>>>> 7ec91809
        Add a concentration mechanism at this node.

        Parameters
        ----------
        ion: string
            the ion the mechanism is for
        params: dict
            parameters for the concentration mechanism (only used for NEURON model)
<<<<<<< HEAD
        """
=======
        '''
        if params is None:
            params = {}
>>>>>>> 7ec91809
        if set(params.keys()) == {'gamma', 'tau'}:
            self.concmechs[ion] = concmechs.ExpConcMech(ion,
                                        params['tau'], params['gamma'])
        else:
            warnings.warn('These parameters do not match any NEAT concentration ' + \
                          'mechanism, no concentration mechanism has been added', UserWarning)

<<<<<<< HEAD
    def getCurrent(self, channel_name, channel_storage=None):
        """
        Returns an ``::class::neat.channels.ionchannels.IonChannel`` object. If
        `channel_storage` is given,

        Parameters
        ----------
        channel_name: string
            the name of the ion channel
        channel_storage: dict of ionchannels (optional)
            keys are the names of the ion channels, and values the channel
            instances
        """
        try:
            return channel_storage[channel_name]
        except (KeyError, TypeError):
            return eval('channelcollection.' + channel_name + '()')

    def setExpansionPoint(self, channel_name, statevar='asymptotic', channel_storage=None):
        """
=======
    def setExpansionPoint(self, channel_name, statevar):
        '''
>>>>>>> 7ec91809
        Set the choice for the state variables of the ion channel around which
        to linearize.

        Note that when adding an ion channel to the node, the default expansion
        point setting is to linearize around the asymptotic values for the state
        variables at the equilibrium potential store in `self.e_eq`.
        Hence, this function only needs to be called to change that setting.

        Parameters
        ----------
        channel_name: string
            the name of the ion channel
        statevar: `np.ndarray`
            Should be of the same shape as the ion channels' state variables array
        channel_storage: dict of ion channels (optional)
            The ion channels that have been initialized already. If not
            provided, a new channel is initialized
<<<<<<< HEAD

        Raises
        ------
        KeyError: if `channel_name` is not in `self.currents`
        """
        if isinstance(statevar, str):
            if statevar == 'asymptotic':
                statevar = None
            elif statevar == 'max':
                channel = self.getCurrent(channel_name, channel_storage=channel_storage)
                statevar = channel.findMaxCurrentVGiven(self.e_eq, self.freqs,
                                                        self.currents[channel_name][1])
        self.expansion_points[channel_name] = statevar

    def calcMembraneConductanceTerms(self, freqs=0.,
                                     channel_names=None, channel_storage=None):
        """
        Compute the membrane impedance terms and return them as a `dict`
=======
        '''
        self.expansion_points[channel_name] = statevar

    def getExpansionPoint(self, channel_name):
        try:
            return self.expansion_points[channel_name]
        except KeyError:
            self.expansion_points[channel_name] = None
            return self.expansion_points[channel_name]

    def calcMembraneConductanceTerms(self, channel_storage,
                freqs=0., v=None, channel_names=None):
        '''
        Contribution of linearized ion channel to conductance matrix
>>>>>>> 7ec91809

        Parameters
        ----------
        channel_storage: dict of ion channels
            The ion channels that have been initialized already. If not
            provided, a new channel is initialized
        freqs: np.ndarray (ndim = 1, dtype = complex or float) or float or complex
            The frequencies at which the impedance terms are to be evaluated
        v: float (optional, default is None which evaluates at `self.e_eq`)
            The potential at which to compute the total conductance
        channel_names: list of str
            The names of the ion channels that have to be included in the
            conductance term

        Returns
        -------
        dict of np.ndarray or float or complex
            Each entry in the dict is of the same type as ``freqs`` and is the
            conductance term of a channel
        """
        if channel_names is None: channel_names = list(self.currents.keys())
        if v is None: v = self.e_eq

        cond_terms = {}
        if 'L' in channel_names:
            cond_terms['L'] = 1. # leak conductance has 1 as prefactor
        for channel_name in set(channel_names) - set('L'):
            e = self.currents[channel_name][1]
            # get the ionchannel object
            channel = channel_storage[channel_name]
            # check if needs to be computed around expansion point
            sv = self.getExpansionPoint(channel_name)
            # add linearized channel contribution to membrane conductance
            cond_terms[channel_name] = - channel.computeLinSum(v, freqs, e,
                                                               statevars=sv)

        return cond_terms

    def calcMembraneConcentrationTerms(self, ion, channel_storage,
                freqs=0., v=None, channel_names=None):
        '''
        Contribution of linearized concentration dependence to conductance matrix

        Parameters
        ----------
        ion: str
            The ion for which the concentration terms are to be calculated
        channel_storage: dict of ion channels
            The ion channels that have been initialized already. If not
            provided, a new channel is initialized
        freqs: np.ndarray (ndim = 1, dtype = complex or float) or float or complex
            The frequencies at which the impedance terms are to be evaluated
        v: float (optional, default is None which evaluates at `self.e_eq`)
            The potential at which to compute the total conductance
        channel_names: list of str
            The names of the ion channels that have to be included in the
            conductance term

        Returns
        -------
        dict of np.ndarray or float or complex
            Each entry in the dict is of the same type as ``freqs`` and is the
            conductance term of a channel
        '''
        if channel_names is None: channel_names = list(self.currents.keys())
        if v is None: v = self.e_eq

        conc_write_channels = np.zeros_like(freqs)
        conc_read_channels  = np.zeros_like(freqs)
        for channel_name, (g, e) in self.currents.items():
            if channel_name in channel_names and channel_name != 'L':
                channel = channel_storage[channel_name]
                # check if needs to be computed around expansion point
                sv = self.getExpansionPoint(channel_name)
                # if the channel adds to ion channel current, add it here
                if channel.ion == ion:
                    conc_write_channels += \
                    g * channel.computeLinSum(v, freqs, e, statevars=sv)
                # if channel reads the ion channel current, add it here
                if ion in channel.concentrations:
                    conc_read_channels -= \
                    g * channel.computeLinConc(v, freqs, e, ion, statevars=sv)

        return conc_write_channels * \
               conc_read_channels * \
               self.concmechs[ion].computeLin(freqs)

    def getGTot(self, channel_storage,
                      v=None, channel_names=None, p_open_channels=None):
        '''
        Compute the total conductance of a set of channels evaluated at a given
        voltage

        Parameters
        ----------
        channel_storage: dict {str: ::class::`neat.IonChannel}
            Dictionary of all ion channels on the ::class::`neat.CompartmentTree`
        v: float (optional, default is None which evaluates at `self.e_eq`)
            The potential at which to compute the total conductance
        channel_names: list of str
            The names of the channel that have to be included in the calculation
        p_open_channels: dict {str: float}, optional
            The open probalities of the channels. Custom set of open
            probabilities. Overwrites both `self.expansion_point` and `v`.
            Defaults to `None`.

        Returns
        -------
        float: the total conductance
        '''
        if channel_names is None: channel_names = list(self.currents.keys())
        if v is None: v = self.e_eq

        # compute total conductance around `self.e_eq`
        g_tot = self.currents['L'][0] if 'L' in channel_names else 0.
        for channel_name in channel_names:
            if channel_name != 'L':
                g, e = self.currents[channel_name]
                # create the ionchannel object
                channel = channel_storage[channel_name]
                # check if needs to be computed around expansion point
                sv = self.getExpansionPoint(channel_name)
                # open probability
                if p_open_channels is None:
                    p_o = channel.computePOpen(v, statevars=sv)
                else:
                    p_o = p_open_channels[channel_name]
                # add to total conductance
                g_tot += g * p_o

        return g_tot

    def getITot(self, channel_storage,
                      v=None, channel_names=None, p_open_channels={}):
        '''
        Compute the total current of a set of channels evaluated at a given
        voltage

        Parameters
        ----------
        channel_storage: dict {str: ::class::`neat.IonChannel}
            Dictionary of all ion channels on the ::class::`neat.CompartmentTree`
        v: float (optional, default is None which evaluates at `self.e_eq`)
            The potential at which to compute the total conductance
        channel_names: list of str
            The names of the channel that have to be included in the calculation
        p_open_channels: dict {str: float}, optional
            The open probalities of the channels. Custom set of open
            probabilities. Overwrites probabilities given by both
            `self.expansion_point` and `v`. Defaults to `None`.

        Returns
        -------
        float: the total conductance
        '''

        if channel_names is None: channel_names = list(self.currents.keys())
        if v is None: v = self.e_eq

        # compute total conductance around `self.e_eq`
        i_tot = self.currents['L'][0] * (v - self.currents['L'][1]) if 'L' in channel_names else 0.
        for channel_name in channel_names:
            if channel_name != 'L':
                g, e = self.currents[channel_name]
                if channel_name not in p_open_channels:
                    # create the ionchannel object
                    channel = channel_storage[channel_name]
                    # check if needs to be computed around expansion point
                    sv = self.getExpansionPoint(channel_name)
                    i_tot += g * channel.computePOpen(v, statevars=sv) * (v - e)
                else:
                    i_tot += g * p_open_channels[channel_name] * (v - e)

        return i_tot

    def getDrive(self, channel_name, v=None, channel_storage=None):
        v = self.e_eq if v is None else v
        _, e = self.currents[channel_name]
        # create the ionchannel object
        channel = self.getCurrent(channel_name, channel_storage=channel_storage)
        sv = self.expansion_points[channel_name]
        return channel.computePOpen(v, statevars=sv) * (v - e)

    def getDynamicDrive(self, channel_name, p_open, v):
        assert p_open.shape == v.shape
        _, e = self.currents[channel_name]
        return p_open * (v - e)

    def getDynamicDrive_(self, channel_name, v, dt, channel_storage=None):
        # assert p_open.shape == v.shape
        _, e = self.currents[channel_name]
        if channel_storage is not None:
            channel = channel_storage[channel_name]
        else:
            channel = eval('channelcollection.' + channel_name + '()')
        # storage
        p_open = np.zeros_like(v)
        # initialize
        sv_inf_prev = channel.computeVarInf(v[0])
        tau_prev = channel.computeTauInf(v[0])
        sv = sv_inf_prev
        p_open[0] = channel.computePOpen(v[0], statevars=sv)
        for tt in range(1,len(v)):
            sv_inf = channel.computeVarInf(v[tt])
            tau = channel.computeTauInf(v[tt])
            # sv_inf_aux = (sv_inf + sv_inf_prev) / 2.
            f_aux  = -2. / (tau + tau_prev)
            h_prev = sv_inf_prev / tau_prev
            h_now  = sv_inf / tau
            # sv[:,:,tt] = (sv[:,:,tt-1] + dt * sv_inf_aux / tau_aux) / (1. + dt / tau_aux)
            p0_aux = np.exp(f_aux * dt)
            p1_aux = (1. - p0_aux) / (f_aux**2 * dt)
            p2_aux = p0_aux / f_aux + p1_aux
            p3_aux = -1. / f_aux - p1_aux
            # next step sv
            sv = p0_aux * sv + p2_aux * h_prev + p3_aux * h_now
            # store for next step
            sv_inf_prev = sv_inf
            tau_prev = tau
            # store open probability
            p_open[tt] = channel.computePOpen(v[tt], statevars=sv)

        return p_open * (v - e)

    def getDynamicI(self, channel_name, p_open, v):
        assert p_open.shape == v.shape
        g, e = self.currents[channel_name]
        return g * p_open * (v - e)


class CompartmentTree(STree):
    def __init__(self, root=None):
        super(CompartmentTree, self).__init__(root=root)
        self.channel_storage = {}
        # for fitting the model
        self.resetFitData()

    def createCorrespondingNode(self, index, ca=1., g_c=0., g_l=1e-2):
        """
        Creates a node with the given index corresponding to the tree class.

        Parameters
        ----------
<<<<<<< HEAD
            node_index: int
                index of the new node
        """
=======
        node_index: int
            index of the new node
        '''
>>>>>>> 7ec91809
        return CompartmentNode(index, ca=ca, g_c=g_c, g_l=g_l)

    def setEEq(self, e_eq, indexing='locs'):
        '''
        Set the equilibrium potential at all nodes on the compartment tree

        Parameters
        ----------
        e_eq: float or np.array of floats
            The equilibrium potential(s). If a float, the same potential is set
            at every node. If a numpy array, must have the same length as `self`
        indexing: 'locs' or 'tree'
            The ordering of the equilibrium potentials. If 'locs', assumes the
            equilibrium potentials are in the order of the list of locations
            to which the tree is fitted. If 'tree', assumes they are in the order
            of which nodes appear during iteration
        '''
        if isinstance(e_eq, float) or isinstance(e_eq, int):
            e_eq = e_eq * np.ones(len(self), dtype=float)
        elif indexing == 'locs':
            e_eq = self._permuteToTree(np.array(e_eq))
        for ii, node in enumerate(self): node.e_eq = e_eq[ii]

    def getEEq(self, indexing='locs'):
        '''
        Get the equilibrium potentials at each node.

        Parameters
        ----------
        indexing: 'locs' or 'tree'
            The ordering of the returned array. If 'locs', returns the array
            in the order of the list of locations to which the tree is fitted.
            If 'tree', returns the array in the order in which nodes appear
            during iteration
        '''
        e_eq = np.array([node.e_eq for node in self])
        if indexing == 'locs':
            e_eq = self._permuteToLocs(e_eq)
        return e_eq

    def setExpansionPoints(self, expansion_points):
        to_tree_inds = self._permuteToTreeInds()
        for channel_name, expansion_point in expansion_points.items():
            # if one set of state variables, set throughout neuron
            if isinstance(expansion_point, str) or \
               expansion_point is None:
                svs = np.array([expansion_point for _ in self])
            elif isinstance(expansion_point, np.ndarray):
                if expansion_point.ndim == 3:
                    svs = np.array(expansion_point)
                elif expansion_point.ndim == 2:
                    svs = np.array([expansion_point for _ in self])
            for node, sv in zip(self, svs[to_tree_inds]):
                node.setExpansionPoint(channel_name, statevar=sv)

    def removeExpansionPoints(self):
        for node in self:
            node.expansion_points = {}

<<<<<<< HEAD
    def fitEL(self, p_open_channels={}):
        """
        Set the leak reversal potential to obtain the desired equilibrium
        potentials
        """
        for chan, p_o in p_open_channels.items():
            p_open_channels[chan] = self._permuteToTree(p_o)
        e_l_0 = self.getEEq()
=======
    def fitEL(self):
        '''
        Fit the leak reversal potential to obtain the stored equilibirum potentials
        as resting membrane potential
        '''
        e_l_0 = self.getEEq(indexing='tree')
>>>>>>> 7ec91809
        # compute the solutions
        fun = self._fun(e_l_0)
        jac = self._jac(e_l_0)
        e_l = np.linalg.solve(jac, -fun + np.dot(jac, e_l_0))
        # set the leak reversals
        for ii, node in enumerate(self):
            node.currents['L'][1] = e_l[ii]

    def _fun(self, e_l):
        # set the leak reversal potentials
        for ii, node in enumerate(self):
            node.currents['L'][1] = e_l[ii]
        # compute the function values (currents)
        fun_vals = np.zeros(len(self))
        for ii, node in enumerate(self):
            fun_vals[ii] += node.getITot(self.channel_storage)
            # add the parent node coupling term
            if node.parent_node is not None:
                fun_vals[ii] += node.g_c * (node.e_eq - node.parent_node.e_eq)
            # add the child node coupling terms
            for cnode in node.child_nodes:
                fun_vals[ii] += cnode.g_c * (node.e_eq - cnode.e_eq)
        return fun_vals

    def _jac(self, e_l):
        for ii, node in enumerate(self):
            node.currents['L'][1] = e_l[ii]
        jac_vals = np.array([-node.currents['L'][0] for node in self])
        return np.diag(jac_vals)

<<<<<<< HEAD
    def addCurrent(self, channel_name, e_rev=None):
        """
=======
    def addCurrent(self, channel, e_rev):
        '''
>>>>>>> 7ec91809
        Add an ion channel current to the tree

        Parameters
        ----------
        channel_name: string
            The name of the channel type
<<<<<<< HEAD
        """
=======
        e_rev: float
            The reversal potential of the ion channel [mV]
        '''

        channel_name = channel.__class__.__name__
        self.channel_storage[channel_name] = channel
>>>>>>> 7ec91809
        for ii, node in enumerate(self):
            node._addCurrent(channel_name, e_rev)

    def addConcMech(self, ion, params={}):
        """
        Add a concentration mechanism to the tree

        Parameters
        ----------
        ion: string
            the ion the mechanism is for
        params: dict
<<<<<<< HEAD
            parameters for the concentration mechanism (only used for NEURON model)
        """
=======
            parameters for the concentration mechanism
        '''
>>>>>>> 7ec91809
        for node in self: node.addConcMech(ion, params=params)

    def _permuteToTreeInds(self):
        return np.array([node.loc_ind for node in self])

    def _permuteToTree(self, mat):
        """
        give index list that can be used to permutate the axes of the impedance
        and system matrix to correspond to the associated set of locations
        """
        index_arr = self._permuteToTreeInds()
        if mat.ndim == 1:
            return mat[index_arr]
        elif mat.ndim == 2:
            return mat[index_arr,:][:,index_arr]
        elif mat.ndim == 3:
            return mat[:,index_arr,:][:,:,index_arr]

    def _permuteToLocsInds(self):
        loc_inds = np.array([node.loc_ind for node in self])
        return np.argsort(loc_inds)

    def _permuteToLocs(self, mat):
        index_arr = self._permuteToLocsInds()
        if mat.ndim == 1:
            return mat[index_arr]
        elif mat.ndim == 2:
            return mat[index_arr,:][:,index_arr]
        elif mat.ndim == 3:
            return mat[:,index_arr,:][:,:,index_arr]

    def getEquivalentLocs(self):
        loc_inds = [node.loc_ind for node in self]
        index_arr = np.argsort(loc_inds)
        locs_unordered = [(node.index, .5) for node in self]
        return [locs_unordered[ind] for ind in index_arr]

    def calcImpedanceMatrix(self, freqs=0., channel_names=None, indexing='locs',
                                use_conc=False):
        '''
        Constructs the impedance matrix of the model for each frequency provided
        in `freqs`. This matrix is evaluated at the equilibrium potentials
        stored in each node

        Parameters
        ----------
            freqs: np.array (dtype = complex) or float
                Frequencies at which the matrix is evaluated [Hz]
            channel_names: `None` (default) or `list` of `str`
                The channels to be included in the matrix. If `None`, all
                channels present on the tree are included in the calculation
            use_conc: `bool`
                wheter or not to use the concentration dynamics
            indexing: 'tree' or 'locs'
                Whether the indexing order of the matrix corresponds to the tree
                nodes (order in which they occur in the iteration) or to the
                locations on which the reduced model is based

        Returns
        -------
            `np.ndarra` (``ndim = ``3, ``dtype = complex``)
                The first dimension corresponds to the
                frequency, the second and third dimension contain the impedance
                matrix for that frequency
        '''
        return np.linalg.inv(self.calcSystemMatrix(freqs=freqs,
                             channel_names=channel_names, indexing=indexing,
                             use_conc=use_conc))

    def calcConductanceMatrix(self, indexing='locs'):
        """
        Constructs the conductance matrix of the model

        Returns
        -------
<<<<<<< HEAD
            np.ndarray (dtype = float, ndim = 2)
                the conductance matrix
        """
=======
        `np.ndarray` (``dtype = float``, ``ndim = 2``)
            the conductance matrix
        '''
>>>>>>> 7ec91809
        g_mat = np.zeros((len(self), len(self)))
        for node in self:
            ii = node.index
            g_mat[ii, ii] += node.getGTot(self.channel_storage) + node.g_c
            if node.parent_node is not None:
                jj = node.parent_node.index
                g_mat[jj,jj] += node.g_c
                g_mat[ii,jj] -= node.g_c
                g_mat[jj,ii] -= node.g_c
        if indexing == 'locs':
            return self._permuteToLocs(g_mat)
        elif indexing == 'tree':
            return g_mat
        else:
            raise ValueError('invalid argument for `indexing`, ' + \
                             'has to be \'tree\' or \'locs\'')

    def calcSystemMatrix(self, freqs=0., channel_names=None,
                               with_ca=True, use_conc=False,
<<<<<<< HEAD
                               indexing='locs', add_L=True):
        """
=======
                               indexing='locs'):
        '''
>>>>>>> 7ec91809
        Constructs the matrix of conductance and capacitance terms of the model
        for each frequency provided in ``freqs``. this matrix is evaluated at
        the equilibrium potentials stored in each node

        Parameters
        ----------
            freqs: np.array (dtype = complex) or float (default ``0.``)
                Frequencies at which the matrix is evaluated [Hz]
            channel_names: `None` (default) or `list` of `str`
                The channels to be included in the matrix. If `None`, all
                channels present on the tree are included in the calculation
            with_ca: `bool`
                Whether or not to include the capacitive currents
            use_conc: `bool`
                wheter or not to use the concentration dynamics
            indexing: 'tree' or 'locs'
                Whether the indexing order of the matrix corresponds to the tree
                nodes (order in which they occur in the iteration) or to the
                locations on which the reduced model is based

        Returns
        -------
            `np.ndarray` (``ndim = 3, dtype = complex``)
                The first dimension corresponds to the
                frequency, the second and third dimension contain the impedance
                matrix for that frequency
<<<<<<< HEAD
        """
=======
        '''
        # process inputs
>>>>>>> 7ec91809
        no_freq_dim = False
        if isinstance(freqs, float) or isinstance(freqs, complex):
            freqs = np.array([freqs])
            no_freq_dim = True
        if channel_names is None:
            channel_names = ['L'] + list(self.channel_storage.keys())

        s_mat = np.zeros((len(freqs), len(self), len(self)), dtype=freqs.dtype)
        for node in self:
            ii = node.index
            # set the capacitance contribution
            if with_ca: s_mat[:,ii,ii] += freqs * node.ca
            # set the coupling conductances
            s_mat[:,ii,ii] += node.g_c
            if node.parent_node is not None:
                jj = node.parent_node.index
                s_mat[:,jj,jj] += node.g_c
                s_mat[:,ii,jj] -= node.g_c
                s_mat[:,jj,ii] -= node.g_c
            # set the ion channel contributions
            g_terms = node.calcMembraneConductanceTerms(self.channel_storage,
                            freqs=freqs, channel_names=channel_names)
            s_mat[:,ii,ii] += sum([node.currents[c_name][0] * g_term \
                                   for c_name, g_term in g_terms.items()])
            if use_conc:
                for ion, concmech in node.concmechs.items():
                    c_term = node.calcMembraneConcentrationTerms(
                                        ion, self.channel_storage,
                                        freqs=freqs, channel_names=channel_names)
                    s_mat[:,ii,ii] += concmech.gamma * c_term

        if indexing == 'locs':
            s_mat = self._permuteToLocs(s_mat)
        elif not indexing == 'tree':
            raise ValueError('invalid argument for `indexing`, ' + \
                             'has to be \'tree\' or \'locs\'')

        return s_mat[0,:,:] if no_freq_dim else s_mat

    def calcEigenvalues(self, indexing='tree'):
        """
        Calculates the eigenvalues and eigenvectors of the passive system

        Returns
        -------
        np.ndarray (ndim = 1, dtype = complex)
            the eigenvalues
        np.ndarray (ndim = 2, dtype = complex)
            the right eigenvector matrix
        indexing: 'tree' or 'locs'
            Whether the indexing order of the matrix corresponds to the tree
            nodes (order in which they occur in the iteration) or to the
            locations on which the reduced model is based
        """
        # get the system matrix
        mat = self.calcSystemMatrix(freqs=0., channel_names=['L'],
                                    with_ca=False, indexing=indexing)
        ca_vec = np.array([node.ca for node in self])
        if indexing == 'locs':
            ca_vec = self._permuteToLocs(ca_vec)
        mat /= ca_vec[:,None]
        # compute the eigenvalues
        alphas, phimat = la.eig(mat)
        if max(np.max(np.abs(alphas.imag)), np.max(np.abs(phimat.imag))) < 1e-5:
            alphas = alphas.real
            phimat = phimat.real
        phimat_inv = la.inv(phimat)

        alphas /= -1e3
        phimat_inv /= ca_vec[None,:] * 1e3
        return alphas, phimat, phimat_inv

    def _calcConvolution(self, dt, inputs):
        """
        Compute the convolution of the `inputs` with the impedance matrix of the
        passive system

        Parameters
        ----------
        inputs: np.ndarray (ndim = 3)
            The inputs. First dimension is the input site (tree indices) and
            last dimension is time. Middle dimension can be arbitrary. Convolution
            is computed for all elements on the first 2 axes

        Return
        ------
        np.ndarray (ndim = 4)
            The convolutions
        """
        # compute the system eigenvalues for convolution
        alphas, phimat, phimat_inv = self.calcEigenvalues()
        # propagator s to compute convolution
        p0 = np.exp(alphas*dt)
        p1 = - 1. / alphas + (p0 - 1.) / (alphas**2 * dt)
        p2 =   p0 / alphas - (p0 - 1.) / (alphas**2 * dt)
        p_ = - 1. / alphas
        # multiply input matrix with phimat (original indices kct)
        inputs = np.einsum('nk,kct->nkct', phimat_inv, inputs)
        inputs = np.einsum('ln,nkct->lnkct', phimat, inputs)
        inputs = np.moveaxis(inputs, -1, 0) #tlnkc
        # do the convolution
        convres = np.zeros_like(inputs)
        convvar = np.einsum('n,lnkc->lnkc', p_, inputs[0])
        convres[0] = convvar
        for kk, inp in enumerate(inputs[1:]):
            inp_prev = inputs[kk]
            convvar = np.einsum('n,lnkc->lnkc', p0, convvar) + \
                      np.einsum('n,lnkc->lnkc', p1, inp) + \
                      np.einsum('n,lnkc->lnkc', p2, inp_prev)
            convres[kk+1] = convvar
        # recast result
        convres = np.einsum('tlnkc->tlkc', convres)
        convres = np.moveaxis(convres, 0, -1) # lkct

        return convres.real

    def _preprocessZMatArg(self, z_mat_arg):
        if isinstance(z_mat_arg, np.ndarray):
            return [self._permuteToTree(z_mat_arg)]
        elif isinstance(z_mat_arg, list):
            return [self._permuteToTree(z_mat) for z_mat in z_mat_arg]
        else:
            raise ValueError('`z_mat_arg` has to be ``np.ndarray`` or list of ' + \
                             '`np.ndarray`')

    def _preprocessEEqs(self, e_eqs, w_e_eqs=None):
        # preprocess e_eqs argument
        if e_eqs is None:
            e_eqs = np.array([self.getEEq(indexing='tree')])
        if isinstance(e_eqs, float):
            e_eqs = np.array([e_eqs])
        elif isinstance(e_eqs, list) or isinstance(e_eqs, tuple):
            e_eqs = np.array(e_eqs)
        elif isinstance(e_eqs, np.ndarray):
            pass
        else:
            raise TypeError('`e_eqs` has to be ``float`` or list or ' + \
                             '``np.ndarray`` of ``floats`` or ``np.ndarray``')
        # preprocess the w_e_eqs argument
        if w_e_eqs is None:
            w_e_eqs = np.ones_like(e_eqs)
        elif isinstance(w_e_eqs, float):
            w_e_eqs = np.array([e_eqs])
        elif isinstance(w_e_eqs, list) or isinstance(w_e_eqs, tuple):
            w_e_eqs = np.array(w_e_eqs)
        # check if arrays have the same shape
        assert w_e_eqs.shape[0] == e_eqs.shape[0]

        return e_eqs, w_e_eqs

    def _preprocessFreqs(self, freqs, w_freqs=None, z_mat_arg=None):
        if isinstance(freqs, float) or isinstance(freqs, complex):
            freqs = np.array([freqs])
        if w_freqs is None:
            w_freqs = np.ones_like(freqs)
        else:
            assert w_freqs.shape[0] == freqs.shape[0]
        # convert to 3d matrices if they are two dimensional
        z_mat_arg_ = []
        for z_mat in z_mat_arg:
            if z_mat.ndim == 2:
                z_mat_arg_.append(z_mat[np.newaxis,:,:])
            else:
                z_mat_arg_.append(z_mat)
            assert z_mat_arg_[-1].shape[0] == freqs.shape[0]
        z_mat_arg = z_mat_arg_
        return freqs, w_freqs, z_mat_arg

<<<<<<< HEAD

    def computeGMC(self, z_mat_arg, e_eqs=None, channel_names=['L']):
        """
        Fit the models' membrane and coupling conductances to a given steady
        state impedance matrix.

        Parameters
        ----------
        z_mat_arg: np.ndarray (ndim = 2, dtype = float or complex) or
                   list of np.ndarray (ndim = 2, dtype = float or complex)
            If a single array, represents the steady state impedance matrix,
            If a list of arrays, represents the steady state impedance
            matrices for each equilibrium potential in ``e_eqs``
        e_eqs: np.ndarray (ndim = 1, dtype = float) or float
            The equilibirum potentials in each compartment for each
            evaluation of ``z_mat``
        channel_names: list of string (defaults to ['L'])
            Names of the ion channels that have been included in the impedance
            matrix calculation and for whom the conductances are fit. Default is
            only leak conductance
        """
        z_mat_arg = self._preprocessZMatArg(z_mat_arg)
        e_eqs, _ = self._preprocessEEqs(e_eqs)
        assert len(z_mat_arg) == len(e_eqs)
        # do the fit
        mats_feature = []
        vecs_target = []
        for z_mat, e_eq in zip(z_mat_arg, e_eqs):
            # set equilibrium conductances
            self.setEEq(e_eq)
            # create the matrices for linear fit
            g_struct = self._toStructureTensorGMC(channel_names)
            tensor_feature = np.einsum('ij,jkl->ikl', z_mat, g_struct)
            tshape = tensor_feature.shape
            mat_feature_aux = np.reshape(tensor_feature,
                                         (tshape[0]*tshape[1], tshape[2]))
            vec_target_aux = np.reshape(np.eye(len(self)), (len(self)*len(self),))
            mats_feature.append(mat_feature_aux)
            vecs_target.append(vec_target_aux)
        mat_feature = np.concatenate(mats_feature, 0)
        vec_target = np.concatenate(vecs_target)
        # linear regression fit
        # res = la.lstsq(mat_feature, vec_target)
        res = so.nnls(mat_feature, vec_target)
        g_vec = res[0].real
        # set the conductances
        self._toTreeGMC(g_vec, channel_names)

=======
>>>>>>> 7ec91809
    def _toStructureTensorGMC(self, channel_names):
        g_vec = self._toVecGMC(channel_names)
        g_struct = np.zeros((len(self), len(self), len(g_vec)))
        kk = 0 # counter
        for node in self:
            ii = node.index
            g_terms = node.calcMembraneConductanceTerms(self.channel_storage,
                                freqs=0., channel_names=['L']+channel_names)
            if node.parent_node == None:
                # membrance conductance elements
                for channel_name in channel_names:
                    g_struct[0, 0, kk] += g_terms[channel_name]
                    kk += 1
            else:
                jj = node.parent_node.index
                # coupling conductance element
                g_struct[ii, jj, kk] -= 1.
                g_struct[jj, ii, kk] -= 1.
                g_struct[jj, jj, kk] += 1.
                g_struct[ii, ii, kk] += 1.
                kk += 1
                # membrance conductance elements
                for channel_name in channel_names:
                    g_struct[ii, ii, kk] += g_terms[channel_name]
                    kk += 1
        return g_struct

    def _toVecGMC(self, channel_names):
        """
        Place all conductances to be fitted in a single vector
        """
        g_list = []
        for node in self:
            if node.parent_node is None:
                g_list.extend([node.currents[c_name][0] for c_name in channel_names])
            else:
                g_list.extend([node.g_c] + \
                              [node.currents[c_name][0] for c_name in channel_names])
        return np.array(g_list)

    def _toTreeGMC(self, g_vec, channel_names):
        kk = 0 # counter
        for ii, node in enumerate(self):
            if node.parent_node is None:
                for channel_name in channel_names:
                    node.currents[channel_name][0] = g_vec[kk]
                    kk += 1
            else:
                node.g_c = g_vec[kk]
                kk += 1
                for channel_name in channel_names:
                    node.currents[channel_name][0] = g_vec[kk]
                    kk += 1

<<<<<<< HEAD
    def _preprocessExpansionPoints(self, svs, e_eqs):
        if svs is None:
            svs = [None for _ in e_eqs]
        elif isinstance(svs, list):
            svs = np.array(svs)
            assert svs.shape[0] == e_eqs.shape[0]
        elif isinstance(svs, np.ndarray):
            assert svs.shape[0] == e_eqs.shape[0]
        else:
            raise ValueError('wrong state variable array')
        return svs

    def computeGMSingleChan(self, z_mat_arg, e_eqs=None, freqs=0., svs=None,
                    w_e_eqs=None, w_freqs=None,
                    channel_name=None,
                    return_matrices=False):
        """
        Fit the models' conductances to a given impedance matrix.

        Parameters
        ----------
        z_mat_arg: np.ndarray (ndim = 2 or 3, dtype = float or complex) or
                   list of np.ndarray (ndim = 2 or 3, dtype = float or complex)
            If a single array, represents the steady state impedance matrix,
            If a list of arrays, represents the steady state impedance
            matrices for each equilibrium potential in ``e_eqs``
        e_eqs: np.ndarray (ndim = 1, dtype = float) or float
            The equilibirum potentials in each compartment for each
            evaluation of ``z_mat``
        freqs: ``None`` or `np.array` of `complex
            Frequencies at which the impedance matrices are evaluated. If None,
            assumes that the steady state impedance matrices are provides
        channel_names: ``None`` or `list` of `string`
            The channel types to be included in the fit. If ``None``, all channel
            types that have been added to the tree are included.
        other_channel_names: ``None`` or `list` of `string`
            The channels that are not to be included in the fit
        """
        z_mat_arg = self._preprocessZMatArg(z_mat_arg)
        e_eqs, w_e_eqs = self._preprocessEEqs(e_eqs, w_e_eqs)
        assert len(z_mat_arg) == len(e_eqs)
        freqs, w_freqs, z_mat_arg = self._preprocessFreqs(freqs, w_freqs=w_freqs, z_mat_arg=z_mat_arg)
        svs = self._preprocessExpansionPoints(svs, e_eqs)
        channel_names, other_channel_names = [channel_name], ['L']
        # do the fit
        mats_feature = []
        vecs_target = []
        for z_mat, e_eq, sv, w_e_eq in zip(z_mat_arg, e_eqs, svs, w_e_eqs):
            # set equilibrium conductances
            self.setEEq(e_eq)
            # set channel expansion point
            self.setExpansionPoints({channel_name: sv})
            # feature matrix
            g_struct = self._toStructureTensorGM(freqs=freqs, channel_names=channel_names)
            tensor_feature = np.einsum('oij,ojkl->oikl', z_mat, g_struct)
            tensor_feature *= w_freqs[:,np.newaxis,np.newaxis,np.newaxis]
            tshape = tensor_feature.shape
            mat_feature_aux = np.reshape(tensor_feature,
                                         (tshape[0]*tshape[1]*tshape[2], tshape[3]))
            # target vector
            g_mat = self.calcSystemMatrix(freqs, channel_names=other_channel_names,
                                                 indexing='tree')
            zg_prod = np.einsum('oij,ojk->oik', z_mat, g_mat)
            mat_target_aux = np.eye(len(self))[np.newaxis,:,:] - zg_prod
            mat_target_aux *= w_freqs[:,np.newaxis,np.newaxis]
            vec_target_aux = np.reshape(mat_target_aux, (tshape[0]*tshape[1]*tshape[2],))
            # store feature matrix and target vector for this voltage
            mats_feature.append(mat_feature_aux * np.sqrt(w_e_eq))
            vecs_target.append(vec_target_aux * np.sqrt(w_e_eq))
        mat_feature = np.concatenate(mats_feature)
        vec_target = np.concatenate(vecs_target)

        if return_matrices:
            return mat_feature, vec_target
        else:
            # linear regression fit
            res = la.lstsq(mat_feature, vec_target)
            g_vec = res[0].real
            # set the conductances
            self._toTreeGM(g_vec, channel_names=channel_names)

    def computeGM(self, z_mat_arg, e_eqs=None, freqs=0.,
                    w_e_eqs=None, w_freqs=None,
                    channel_names=None, other_channel_names=None,
                    return_matrices=False):
        """
        Fit the models' conductances to a given impedance matrix.

        Parameters
        ----------
        z_mat_arg: np.ndarray (ndim = 2 or 3, dtype = float or complex) or
                   list of np.ndarray (ndim = 2 or 3, dtype = float or complex)
            If a single array, represents the steady state impedance matrix,
            If a list of arrays, represents the steady state impedance
            matrices for each equilibrium potential in ``e_eqs``
        e_eqs: np.ndarray (ndim = 1, dtype = float) or float
            The equilibirum potentials in each compartment for each
            evaluation of ``z_mat``
        freqs: ``None`` or `np.array` of `complex
            Frequencies at which the impedance matrices are evaluated. If None,
            assumes that the steady state impedance matrices are provides
        channel_names: ``None`` or `list` of `string`
            The channel types to be included in the fit. If ``None``, all channel
            types that have been added to the tree are included.
        other_channel_names: ``None`` or `list` of `string`
            The channels that are not to be included in the fit
        """

        z_mat_arg = self._preprocessZMatArg(z_mat_arg)
        e_eqs, w_e_eqs = self._preprocessEEqs(e_eqs, w_e_eqs)
        assert len(z_mat_arg) == len(e_eqs)
        freqs, w_freqs, z_mat_arg = self._preprocessFreqs(freqs, w_freqs=w_freqs, z_mat_arg=z_mat_arg)
        if channel_names is None:
            channel_names = ['L'] + list(self.channel_storage.keys())
        if other_channel_names == None:
            other_channel_names = list(set(self.channel_storage.keys()) - set(channel_names))
        # do the fit
        mats_feature = []
        vecs_target = []
        for z_mat, e_eq, w_e_eq in zip(z_mat_arg, e_eqs, w_e_eqs):
            # set equilibrium conductances
            self.setEEq(e_eq)
            # feature matrix
            g_struct = self._toStructureTensorGM(freqs=freqs, channel_names=channel_names)
            tensor_feature = np.einsum('oij,ojkl->oikl', z_mat, g_struct)
            tensor_feature *= w_freqs[:,np.newaxis,np.newaxis,np.newaxis]
            tshape = tensor_feature.shape
            mat_feature_aux = np.reshape(tensor_feature,
                                         (tshape[0]*tshape[1]*tshape[2], tshape[3]))
            # target vector
            g_mat = self.calcSystemMatrix(freqs, channel_names=other_channel_names,
                                                 indexing='tree')
            zg_prod = np.einsum('oij,ojk->oik', z_mat, g_mat)
            mat_target_aux = np.eye(len(self))[np.newaxis,:,:] - zg_prod
            mat_target_aux *= w_freqs[:,np.newaxis,np.newaxis]
            vec_target_aux = np.reshape(mat_target_aux, (tshape[0]*tshape[1]*tshape[2],))
            # store feature matrix and target vector for this voltage
            mats_feature.append(mat_feature_aux * np.sqrt(w_e_eq))
            vecs_target.append(vec_target_aux * np.sqrt(w_e_eq))
        mat_feature = np.concatenate(mats_feature)
        vec_target = np.concatenate(vecs_target)

        if return_matrices:
            return mat_feature, vec_target
        else:
            # linear regression fit
            res = la.lstsq(mat_feature, vec_target)
            g_vec = res[0].real
            # set the conductances
            self._toTreeGM(g_vec, channel_names=channel_names)

=======
>>>>>>> 7ec91809
    def _toStructureTensorGM(self, freqs, channel_names, all_channel_names=None):
        # to construct appropriate channel vector
        if all_channel_names is None:
            all_channel_names = channel_names
        else:
            assert set(channel_names).issubset(all_channel_names)
        g_vec = self._toVecGM(all_channel_names)
        g_struct = np.zeros((len(freqs), len(self), len(self), len(g_vec)), dtype=freqs.dtype)
        # fill the fit structure
        kk = 0 # counter
        for node in self:
            ii = node.index
            g_terms = node.calcMembraneConductanceTerms(self.channel_storage,
                                    freqs=freqs, channel_names=channel_names)
            # membrance conductance elements
            for channel_name in all_channel_names:
                if channel_name in channel_names:
                    g_struct[:,ii,ii,kk] += g_terms[channel_name]
                kk += 1
        return g_struct

    def _toVecGM(self, channel_names):
        """
        Place all conductances to be fitted in a single vector
        """
        g_list = []
        for node in self:
            g_list.extend([node.currents[c_name][0] for c_name in channel_names])
        return np.array(g_list)

    def _toTreeGM(self, g_vec, channel_names):
        kk = 0 # counter
        for ii, node in enumerate(self):
            for channel_name in channel_names:
                node.currents[channel_name][0] = g_vec[kk]
                kk += 1

    def _toStructureTensorConc(self, ion, freqs, channel_names):
        # to construct appropriate channel vector
        c_struct = np.zeros((len(freqs), len(self), len(self), len(self)), dtype=freqs.dtype)
        # fill the fit structure
        for node in self:
            ii = node.index
            c_term = node.calcMembraneConcentrationTerms(ion, self.channel_storage,
                                    freqs=freqs, channel_names=channel_names)
            c_struct[:,ii,ii,ii] += c_term
        return c_struct

    def _toVecConc(self, ion):
        '''
        Place concentration mechanisms to be fitted in a single vector
        '''
        return np.array([node.concmechs[ion].gamma for node in self])

    def _toTreeConc(self, c_vec, ion):
        for ii, node in enumerate(self):
            node.concmechs[ion].gamma = c_vec[ii]

    def _toStructureTensorC(self, freqs):
        c_vec = self._toVecC()
        c_struct = np.zeros((len(freqs), len(self), len(self), len(c_vec)), dtype=complex)
        for node in self:
            ii = node.index
            # capacitance elements
            c_struct[:, ii, ii, ii] += freqs
        return c_struct

    def _toVecC(self):
        return np.array([node.ca for node in self])

    def _toTreeC(self, c_vec):
        for ii, node in enumerate(self):
            node.ca = c_vec[ii]

    def computeGMC(self, z_mat_arg, e_eqs=None, channel_names=['L']):
        '''
        Fit the models' membrane and coupling conductances to a given steady
        state impedance matrix.

        Parameters
        ----------
        z_mat_arg: np.ndarray (ndim = 2, dtype = float or complex) or
                   list of np.ndarray (ndim = 2, dtype = float or complex)
            If a single array, represents the steady state impedance matrix,
            If a list of arrays, represents the steady state impedance
            matrices for each equilibrium potential in ``e_eqs``
        e_eqs: np.ndarray (ndim = 1, dtype = float) or float
            The equilibirum potentials in each compartment for each
            evaluation of ``z_mat``
        channel_names: list of string (defaults to ['L'])
            Names of the ion channels that have been included in the impedance
            matrix calculation and for whom the conductances are fit. Default is
            only leak conductance
        '''
        z_mat_arg = self._preprocessZMatArg(z_mat_arg)
        e_eqs, _ = self._preprocessEEqs(e_eqs)
        assert len(z_mat_arg) == len(e_eqs)
        # do the fit
        mats_feature = []
        vecs_target = []
        for z_mat, e_eq in zip(z_mat_arg, e_eqs):
            # set equilibrium conductances
            self.setEEq(e_eq)
            # create the matrices for linear fit
            g_struct = self._toStructureTensorGMC(channel_names)
            tensor_feature = np.einsum('ij,jkl->ikl', z_mat, g_struct)
            tshape = tensor_feature.shape
            mat_feature_aux = np.reshape(tensor_feature,
                                         (tshape[0]*tshape[1], tshape[2]))
            vec_target_aux = np.reshape(np.eye(len(self)), (len(self)*len(self),))
            mats_feature.append(mat_feature_aux)
            vecs_target.append(vec_target_aux)
        mat_feature = np.concatenate(mats_feature, 0)
        vec_target = np.concatenate(vecs_target)
        # linear regression fit
        # res = la.lstsq(mat_feature, vec_target)
        res = so.nnls(mat_feature, vec_target)
        g_vec = res[0].real
        # set the conductances
        self._toTreeGMC(g_vec, channel_names)

    def computeGChanFromImpedance(self, channel_names, z_mat, e_eq, freqs,
                                sv={}, weight=1.,
                                all_channel_names=None, other_channel_names=None,
                                action='store'):
        '''
        Fit the conductances of multiple channels from the given impedance
        matrices, or store the feature matrix and target vector for later use
        (see `action`).

        Parameters
        ----------
        channel_names: list of str
            The names of the ion channels whose conductances are to be fitted
        z_mat: np.ndarray (ndim=3)
            The impedance matrix to which the ion channel is fitted. Shape is
            ``(F, N, N)`` with ``N`` the number of compartments and ``F`` the
            number of frequencies at which the matrix is evaluated
        e_eq: float
            The equilibirum potential at which the impedance matrix was computed
        freqs: np.array
            The frequencies at which `z_mat` is computed (shape is ``(F,)``)
        sv: dict {channel_name: np.ndarray} (optional)
            The state variable expansion point. If ``np.ndarray``, assumes it is
            the expansion point of the channel that is fitted. If dict, the
            expansion points of multiple channels can be specified. An empty dict
            implies the asymptotic points derived from the equilibrium potential
        weight: float
            The relative weight of the feature matrices in this part of the fit
        all_channel_names: list of str or ``None``
            The names of all channels whose conductances will be fitted in a
            single linear least squares fit
        other_channel_names: list of str or ``None``
            List of channels present in `z_mat`, but whose conductances are
            already fitted.
        action: 'fit', 'store' or 'return'
            If 'fit', fits the conductances for this feature matrix and target
            vector for directly; only based on `z_mat`; nothing is stored.
            If 'store', stores the feature matrix and target vector to fit later
            on. Relative weight in fit will be determined by `weight`.
            If 'return', returns the feature matrix and target vector. Nothing
            is stored
        '''
        # to construct appropriate channel vector
        if all_channel_names is None:
            all_channel_names = channel_names
        else:
            assert set(channel_names).issubset(all_channel_names)
        if other_channel_names is None and 'L' not in all_channel_names:
            other_channel_names = ['L']
        z_mat = self._permuteToTree(z_mat)
        if isinstance(freqs, float):
            freqs = np.array([freqs])
        # set equilibrium conductances
        self.setEEq(e_eq)
        # set channel expansion point
        self.setExpansionPoints(sv)
        # feature matrix
        g_struct = self._toStructureTensorGM(freqs=freqs, channel_names=channel_names,
                                             all_channel_names=all_channel_names)
        tensor_feature = np.einsum('oij,ojkl->oikl', z_mat, g_struct)
        tshape = tensor_feature.shape
        mat_feature = np.reshape(tensor_feature,
                                     (tshape[0]*tshape[1]*tshape[2], tshape[3]))
        # target vector
        g_mat = self.calcSystemMatrix(freqs,
                            channel_names=other_channel_names, indexing='tree')
        zg_prod = np.einsum('oij,ojk->oik', z_mat, g_mat)
        mat_target = np.eye(len(self))[np.newaxis,:,:] - zg_prod
        vec_target = np.reshape(mat_target, (tshape[0]*tshape[1]*tshape[2],))

        return self._fitResAction(action, mat_feature, vec_target, weight,
                                  channel_names=all_channel_names)

    def computeGSingleChanFromImpedance(self, channel_name, z_mat, e_eq, freqs,
                                sv=None, weight=1.,
                                all_channel_names=None, other_channel_names=None,
                                action='store'):
        '''
        Fit the conductances of a single channel from the given impedance
        matrices, or store the feature matrix and target vector for later use
        (see `action`).

        Parameters
        ----------
        channel_name: str
            The name of the ion channel whose conductances are to be fitted
        z_mat: np.ndarray (ndim=3)
            The impedance matrix to which the ion channel is fitted. Shape is
            ``(F, N, N)`` with ``N`` the number of compartments and ``F`` the
            number of frequencies at which the matrix is evaluated
        e_eq: float
            The equilibirum potential at which the impedance matrix was computed
        freqs: np.array
            The frequencies at which `z_mat` is computed (shape is ``(F,)``)
        sv: dict {channel_name: np.ndarray}, np.ndarray or None (default)
            The state variable expansion point. If ``np.ndarray``, assumes it is
            the expansion point of the channel that is fitted. If dict, the
            expansion points of multiple channels can be specified. ``None``
            implies the asymptotic point derived from the equilibrium potential
        weight: float
            The relative weight of the feature matrices in this part of the fit
        all_channel_names: list of str or ``None``
            The names of all channels whose conductances will be fitted in a
            single linear least squares fit
        other_channel_names: list of str or ``None``
            List of channels present in `z_mat`, but whose conductances are
            already fitted.
        action: 'fit', 'store' or 'return'
            If 'fit', fits the conductances for this feature matrix and target
            vector for directly; only based on `z_mat`; nothing is stored.
            If 'store', stores the feature matrix and target vector to fit later
            on. Relative weight in fit will be determined by `weight`.
            If 'return', returns the feature matrix and target vector. Nothing
            is stored
        '''
        # to construct appropriate channel vector
        if all_channel_names is None:
            all_channel_names = [channel_name]
        else:
            assert channel_name in all_channel_names
        if other_channel_names is None and 'L' not in all_channel_names:
            other_channel_names = ['L']
        z_mat = self._permuteToTree(z_mat)
        if isinstance(freqs, float):
            freqs = np.array([freqs])
        if isinstance(sv, np.ndarray) or sv is None:
            sv = {channel_name: sv}
        # set equilibrium conductances
        self.setEEq(e_eq)
        # set channel expansion point
        self.setExpansionPoints(sv)
        # feature matrix
        g_struct = self._toStructureTensorGM(freqs=freqs, channel_names=[channel_name],
                                             all_channel_names=all_channel_names)
        tensor_feature = np.einsum('oij,ojkl->oikl', z_mat, g_struct)
        tshape = tensor_feature.shape
        mat_feature = np.reshape(tensor_feature,
                                     (tshape[0]*tshape[1]*tshape[2], tshape[3]))
        # target vector
        g_mat = self.calcSystemMatrix(freqs,
                            channel_names=other_channel_names, indexing='tree')
        zg_prod = np.einsum('oij,ojk->oik', z_mat, g_mat)
        mat_target = np.eye(len(self))[np.newaxis,:,:] - zg_prod
        vec_target = np.reshape(mat_target, (tshape[0]*tshape[1]*tshape[2],))

        self.removeExpansionPoints()

        return self._fitResAction(action, mat_feature, vec_target, weight,
                                  channel_names=all_channel_names)

    def computeConcMech(self, z_mat, e_eq, freqs, ion, sv_s=None,
                        weight=1., channel_names=None, action='store'):
        '''
        Experimental function to fit the parameters of concentration mechanisms
        '''
        np.set_printoptions(precision=5, linewidth=200)
        if sv_s is None:
            sv_s = [None for _ in channel_names]
        exp_points = {c_name: sv for c_name, sv in zip(channel_names, sv_s)}
        self.setExpansionPoints(exp_points)

        z_mat = self._permuteToTree(z_mat)
        if isinstance(freqs, float):
            freqs = np.array([freqs])
        # set equilibrium conductances
        self.setEEq(e_eq)
        # feature matrix
        g_struct = self._toStructureTensorConc(ion, freqs, channel_names)

        tensor_feature = np.einsum('oij,ojkl->oikl', z_mat, g_struct)
        tshape = tensor_feature.shape
        mat_feature = np.reshape(tensor_feature,
                                     (tshape[0]*tshape[1]*tshape[2], tshape[3]))
        # target vector
        g_mat = self.calcSystemMatrix(freqs, channel_names=channel_names+['L'],
                                             indexing='tree')

        zg_prod = np.einsum('oij,ojk->oik', z_mat, g_mat)
        mat_target = np.eye(len(self))[np.newaxis,:,:] - zg_prod
        vec_target = np.reshape(mat_target, (tshape[0]*tshape[1]*tshape[2],))

        # print(np.set_printoptions(precision=2))
        # print('z_mat fitted   =\n', self.calcImpedanceMatrix(use_conc=True, freqs=freqs, channel_names=channel_names)[0].real)
        # print('z_mat standard =\n', self.calcImpedanceMatrix(use_conc=True, freqs=freqs, channel_names=channel_names)[0].real)
        # print('z_mat no conc  =\n', self.calcImpedanceMatrix(use_conc=False, freqs=freqs, channel_names=channel_names)[0].real)

        self.removeExpansionPoints()

        return self._fitResAction(action, mat_feature, vec_target, weight, ion=ion)

<<<<<<< HEAD
    def _toStructureTensorConc(self, ion, freqs, channel_names):
        # to construct appropriate channel vector
        c_struct = np.zeros((len(freqs), len(self), len(self), len(self)), dtype=freqs.dtype)
        # fill the fit structure
        for node in self:
            ii = node.index
            c_term = node.calcMembraneConcentrationTerms(ion, freqs=freqs,
                                    channel_names=channel_names,
                                    channel_storage=self.channel_storage)
            # print 'c_term @ node %d ='%node.index
            # print c_term
            c_struct[:,ii,ii,ii] += c_term
        return c_struct

    def _toVecConc(self, ion):
        """
        Place concentration mechanisms to be fitted in a single vector
        """
        return np.array([node.concmechs[ion].gamma for node in self])

    def _toTreeConc(self, c_vec, ion):
        for ii, node in enumerate(self):
            node.concmechs[ion].gamma = c_vec[ii]


    def computeC_(self, freqs, z_mat_arg, e_eqs=None, channel_names=None, w_freqs=None,):
        """
        Fit the models' capacitances to a given impedance matrix.

        !!! This function assumes that the conductances are already fitted!!!

        Parameters
        ----------
            freqs: np.array (dtype = complex)
                Frequencies at which the impedance matrix is evaluated
            z_mat_arg: np.ndarray (ndim = 3, dtype = complex)
                The impedance matrix. The first dimension corresponds to the
                frequency, the second and third dimension contain the impedance
                matrix for that frequency
        """
        z_mat_arg = self._preprocessZMatArg(z_mat_arg)
        if isinstance(freqs, float) or isinstance(freqs, complex):
            freqs = np.array([freqs])
        if e_eqs is None:
            e_eqs = [self.getEEq() for _ in z_mat_arg]
        elif isinstance(e_eqs, float):
            self.setEEq(e_eq)
            e_eqs = [self.getEEq() for _ in z_mat_arg]
        freqs, w_freqs, z_mat_arg = self._preprocessFreqs(freqs, w_freqs=w_freqs, z_mat_arg=z_mat_arg)
        if channel_names is None:
            channel_names = ['L'] + list(self.channel_storage.keys())
        # convert to 3d matrices if they are two dimensional
        z_mat_arg_ = []
        for z_mat in z_mat_arg:
            if z_mat.ndim == 2:
                z_mat_arg_.append(z_mat[np.newaxis,:,:])
            else:
                z_mat_arg_.append(z_mat)
            assert z_mat_arg_[-1].shape[0] == freqs.shape[0]
        # do the fit
        mats_feature = []
        vecs_target = []
        for zf_mat, e_eq in zip(z_mat_arg, e_eqs):
            # set equilibrium conductances
            self.setEEq(e_eq)
            # compute c structure tensor
            c_struct = self._toStructureTensorC(freqs)
            # feature matrix
            tensor_feature = np.einsum('oij,ojkl->oikl', zf_mat, c_struct)
            tensor_feature *= w_freqs[:,np.newaxis,np.newaxis,np.newaxis]
            tshape = tensor_feature.shape
            mat_feature_aux = np.reshape(tensor_feature, (tshape[0]*tshape[1]*tshape[2], tshape[3]))
            # target vector
            g_mat = self.calcSystemMatrix(freqs, channel_names=channel_names,
                                                 with_ca=False, indexing='tree')
            zg_prod = np.einsum('oij,ojk->oik', zf_mat, g_mat)
            mat_target = np.eye(len(self))[np.newaxis,:,:] - zg_prod
            mat_target *= w_freqs[:,np.newaxis,np.newaxis]
            vec_target_aux = np.reshape(mat_target,(tshape[0]*tshape[1]*tshape[2],))
            # store feature matrix and target vector for this voltage
            mats_feature.append(mat_feature_aux)
            vecs_target.append(vec_target_aux)
        mat_feature = np.concatenate(mats_feature, 0)
        vec_target = np.concatenate(vecs_target)
        # linear regression fit
        res = la.lstsq(mat_feature, vec_target)
        c_vec = res[0].real
        # set the capacitances
        self._toTreeC(c_vec)

    def _toStructureTensorC(self, freqs):
        c_vec = self._toVecC()
        c_struct = np.zeros((len(freqs), len(self), len(self), len(c_vec)), dtype=complex)
        for node in self:
            ii = node.index
            # capacitance elements
            c_struct[:, ii, ii, ii] += freqs
        return c_struct

    def _toVecC(self):
        return np.array([node.ca for node in self])

    def _toTreeC(self, c_vec):
        for ii, node in enumerate(self):
            node.ca = c_vec[ii]

    def computeCv2(self, taus_eig):
        c_0 = np.array([node.ca for node in self])
        # construct the passive conductance matrix
        g_mat = - self.calcSystemMatrix(freqs=0., channel_names=['L'],
                                        with_ca=False, indexing='tree')
        # row matrices for capacitance fit
        g_mats = []
        for ii, node in enumerate(self):
            g_mats.append(RowMat(g_mat[ii,:], ii))
        # construct fit functions polynomial trace fit
        self._constructEigTraceFit(g_mats, taus_eig)
        # solve by newton iteration
        c_fit = self._sn_(c_0)
        self._toTreeC(1./c_fit)
        # self._toTreeC(1./c_0)

    def _constructEigTraceFit(self, g_mats, taus_m):
        g_mats_aux = []
        for g_m in g_mats:
            gg = np.zeros((len(self), len(self)))
            gg[g_m.ii,:] = g_m.row
            g_mats_aux.append(gg)

        assert len(self) == len(g_mats)
        assert len(self) == len(taus_m)
        c_symbs = sp.symbols(['c_%d'%ii for ii in range(len(self))])
        eqs = []
        expr = sp.Float(1)
        for ii in range(len(self)):
            kk = ii+1
            eq = sp.Float(-np.sum((-1./taus_m)**kk))
            for inds in itertools.product(list(range(len(self))), repeat=kk):

                rowmat_aux = g_mats[inds[-1]]
                for jj in inds[::-1][1:]:
                    rowmat_aux = rowmat_aux.__mul__(g_mats[jj])
                # print 'row1:', rowmat_aux.row
                m_tr = rowmat_aux.trace()

                if np.abs(m_tr) > 1e-18:
                    print('\n >>> ', inds)
                    expr = reduce(mul, [c_symbs[jj] for jj in inds])
                    print(expr, m_tr)
                    eq += expr * m_tr
                    print(eq, '<<<\n')

            eqs.append(eq)

        jac_eqs = [[sp.diff(eq, c_s, 1) for c_s in c_symbs] for eq in eqs]

        print(eqs)
        print(jac_eqs)

        self.func = [sp.lambdify(c_symbs, eq) for eq in eqs]
        self.jac = [[sp.lambdify(c_symbs, j_eq) for j_eq in j_eqs] for j_eqs in jac_eqs]

    def _f_(self, c_arr):
        return np.array([f_i(*c_arr) for f_i in self.func])

    def _j_(self, c_arr):
        return np.array([[j_ij(*c_arr) for j_ij in js] for js in self.jac])

    def _sn_(self, c_prev, atol=1e-5, n_iter=0):
        # if n_iter < 5:
        print('__newiter__ (n = ' + str(n_iter) + '), \n-->  ca =', c_prev, '\n--> f(c) =', self._f_(c_prev))
        c_new = c_prev - np.linalg.solve(self._j_(c_prev), self._f_(c_prev))
        if np.max(np.abs(c_new - c_prev)) < atol or n_iter > 100:
            return c_new
        else:
            return self._sn_(c_new, atol=atol, n_iter=n_iter+1)

    def computeC(self, alphas, phimat, importance=None, tau_eps=5.,
                       weights=None, weight=1., action='fit'):
=======

    def computeC(self, alphas, phimat, weights=None, tau_eps=5.):
        '''
        Fit the capacitances to the eigenmode expansion

        Parameters
        ----------
        alphas: np.ndarray (shape=(K,))
            The eigenmode inverse timescales (1/s)
        phimat: np.ndarray (shape=(K,C))
            The eigenmode vectors (C the number of compartments)
        weights: np.ndarray (shape=(K,)) or None
            The weights given to each eigenmode in the fit
        '''
>>>>>>> 7ec91809
        # np.set_printoptions(precision=2)
        n_c, n_a = len(self), len(alphas)
        assert phimat.shape == (n_a, n_c)
        if weights is None: weights = np.ones_like(alphas)
        # construct the passive conductance matrix
        g_mat = - self.calcSystemMatrix(freqs=0., channel_names=['L'],
                                        with_ca=False, indexing='tree')

        # set lower limit for capacitance, fit not always well conditioned
        g_tot = np.array([node.getGTot(self.channel_storage, channel_names=['L']) \
                          for node in self])
        c_lim =  g_tot / (-alphas[0] * tau_eps)
        gamma_mat = alphas[:,None] * phimat * c_lim[None,:]

        # construct feature matrix and target vector
        mat_feature = np.zeros((n_a*n_c, n_c))
        vec_target = np.zeros(n_a*n_c)
        for ii, node in enumerate(self):
            mat_feature[ii*n_a:(ii+1)*n_a,ii] = alphas * phimat[:,ii] * weights
            vec_target[ii*n_a:(ii+1)*n_a] = np.reshape(np.dot(phimat, g_mat[ii:ii+1,:].T) - gamma_mat[:,ii:ii+1], n_a) * weights

        # least squares fit
        res = so.nnls(mat_feature, vec_target)[0]
        c_vec = res + c_lim
        self._toTreeC(c_vec)

    def computeCVF(self, freqs, zf_mat, eps=.05, max_iter=20):
        '''
        Experimental function to compute capacitances from sparse Green's
        function matrices (Wybo et al., 2015)
        '''
        assert freqs.shape[0] == zf_mat.shape[0]
        # compute inv
        zf_mat = self._permuteToTree(zf_mat)
        zf_inv = np.linalg.inv(zf_mat)
        hf_all = []
        for ii, node in enumerate(self):
            hf_ii = [1./zf_inv[:, node.index, node.index]]
            if node.parent_node is not None:
                hf_ii += [-zf_inv[:, node.index, node.parent_node.index] / zf_inv[:, node.index, node.index]]
            hf_ii += [-zf_inv[:, node.index, cn.index] / zf_inv[:, node.index, node.index] for cn in node.child_nodes]
            hf_all.append(np.array(hf_ii))
        # compute row kernels
        fef = ke.fExpFitter()
        # perform vector fits
        ca_vec = []
        for ii, (node ,hf_vec) in enumerate(zip(self,hf_all)):
            # run vector fit
            alphas_, gammas_, pairs, rms = fef.fitFExp_vector(freqs, hf_vec, deg=1)
            alpha = alphas_[0].real
            gammas = gammas_[:,0].real
            # coupling conductance vector
            g_cs = [node.g_c] if node.parent_node is not None else []
            g_cs += [cn.g_c for cn in node.child_nodes]
            g_cs = np.array(g_cs)

            # different c values
            ca_vec.append((node.currents['L'][0]+np.sum(g_cs)) / alpha)

        self._toTreeC(ca_vec)

    def computeGChanFromTrace(self, dv_mat, v_mat, i_mat,
                         p_open_channels=None, p_open_other_channels={}, test={},
                         weight=1.,
                         channel_names=None, all_channel_names=None, other_channel_names=None,
                         action='store'):
<<<<<<< HEAD
        """
        Assumes leak conductance, coupling conductance and capacitance have
        already been fitted
=======
        '''
        Experimental fit from trace, untested. Assumes leak conductance, coupling
        conductance and capacitance have already been fitted
>>>>>>> 7ec91809

        Parameters
        ----------
        dv_mat: np.ndarray (n,k)
        v_mat: np.ndarray (n,k)
        i_mat: np.ndarray (n,k)
            n = nr. of locations, k = nr. of fit points
        """
        # print '\nxxxxxxxx'
        # check size
        assert v_mat.shape == i_mat.shape
        assert dv_mat.shape == i_mat.shape
        assert dv_mat.shape == i_mat.shape
        for channel_name, p_open in p_open_channels.items():
            assert p_open.shape == i_mat.shape
        for channel_name, p_open in p_open_other_channels.items():
            assert p_open.shape == i_mat.shape

        # define channel name lists
        if channel_names is None:
            channel_names = list(p_open_channels.keys())
        else:
            assert set(channel_names) == set(p_open_channels.keys())
        if other_channel_names is None:
            other_channel_names = list(p_open_other_channels.keys())
        else:
            assert set(other_channel_names) == set(p_open_other_channels.keys())
        if all_channel_names == None:
            all_channel_names = channel_names
        else:
            assert set(channel_names).issubset(all_channel_names)

        # numbers for fit
        n_loc, n_fp, n_chan = len(self), i_mat.shape[1], len(all_channel_names)

        mat_feature = np.zeros((n_fp * n_loc, n_loc * n_chan))
        vec_target = np.zeros(n_fp * n_loc)
        for ii, node in enumerate(self):
            # define fit vectors
            i_vec = np.zeros(n_fp)
            d_vec = np.zeros((n_fp, n_chan))
            # add input current
            i_vec += i_mat[node.loc_ind]
            # add capacitive current
            i_vec -= node.ca * dv_mat[node.loc_ind] * 1e3 # convert to nA
            # add the coupling terms
            pnode = node.parent_node
            if pnode is not None:
                i_vec += node.g_c * (v_mat[pnode.loc_ind] - v_mat[node.loc_ind])
            for cnode in node.child_nodes:
                i_vec += cnode.g_c * (v_mat[cnode.loc_ind] - v_mat[node.loc_ind])
            # add the leak terms
            g_l, e_l = node.currents['L']
            i_vec += g_l * (e_l - v_mat[node.loc_ind])
            # add the ion channel current
            for channel_name, p_open in p_open_other_channels.items():
                i_vec -= node.getDynamicI(channel_name,
                                        p_open[node.loc_ind], v_mat[node.loc_ind])
            # drive terms
            for kk, channel_name in enumerate(all_channel_names):
                if channel_name in channel_names:
                    p_open = p_open_channels[channel_name]
                    d_vec[:, kk] = node.getDynamicDrive(channel_name,
                                            p_open[node.loc_ind], v_mat[node.loc_ind])

        return self._fitResAction(action, mat_feature, vec_target, weight,
                                  channel_names=all_channel_names)

    def computeGChanFromTraceConv(self, dt, v_mat, i_mat,
                         p_open_channels=None, p_open_other_channels={}, test={},
                         weight=1.,
                         channel_names=None, all_channel_names=None, other_channel_names=None,
                         v_pas=None,
                         action='store'):
<<<<<<< HEAD
        """
        Assumes leak conductance, coupling conductance and capacitance have
        already been fitted
=======
        '''
        Experimental fit from trace, untested. Assumes leak conductance, coupling
        conductance and capacitance have already been fitted
>>>>>>> 7ec91809

        Parameters
        ----------
        dv_mat: np.ndarray (n,k)
        v_mat: np.ndarray (n,k)
        i_mat: np.ndarray (n,k)
            n = nr. of locations, k = nr. of fit points
        """


        import matplotlib.pyplot as pl
        # check size
        assert v_mat.shape == i_mat.shape
        for channel_name, p_open in p_open_channels.items():
            assert p_open.shape == i_mat.shape
        for channel_name, p_open in p_open_other_channels.items():
            assert p_open.shape == i_mat.shape

        # define channel name lists
        if channel_names is None:
            channel_names = list(p_open_channels.keys())
        else:
            assert set(channel_names) == set(p_open_channels.keys())
        if other_channel_names is None:
            other_channel_names = list(p_open_other_channels.keys())
        else:
            assert set(other_channel_names) == set(p_open_other_channels.keys())
        if all_channel_names == None:
            all_channel_names = channel_names
        else:
            assert set(channel_names).issubset(all_channel_names)

        es_eq = np.array([node.e_eq for node in self])

        # permute inputs to tree
        perm_inds = self._permuteToTreeInds()
        v_mat = v_mat[perm_inds,:]
        i_mat = i_mat[perm_inds,:]
        for p_o in p_open_channels.values():
            p_o = p_o[perm_inds,:]
        for p_o in p_open_other_channels.values():
            p_o = p_o[perm_inds,:]

        # numbers for fit
        n_loc, n_fp, n_chan = len(self), i_mat.shape[1], len(all_channel_names)

        if v_pas is None:
            # compute convolution input current for fit
            for channel_name, p_open in p_open_other_channels.items():
                for ii, node in enumerate(self):
                    i_mat[ii] -= node.getDynamicI(channel_name, p_open[ii], v_mat[ii])
            v_i_in = self._calcConvolution(dt, i_mat[:,np.newaxis,:])
            v_i_in = np.sum(v_i_in[:,:,0,:], axis=1)
            v_fit = v_mat - es_eq[:,None] - v_i_in
        else:
            v_fit = v_mat - es_eq[:,None] - v_pas
        v_fit_aux = v_fit
        v_fit = np.reshape(v_fit, n_loc*n_fp)

        # compute channel drive convolutions
        d_chan = np.zeros((n_loc, n_chan, n_fp))
        for kk, channel_name in enumerate(all_channel_names):
            if channel_name in channel_names:
                p_open = p_open_channels[channel_name]
                for ii, node in enumerate(self):
                    # d_chan[ii,kk,:] -= node.getDynamicDrive(channel_name, p_open[ii], v_mat[ii])
                    d_chan[ii,kk,:] -= node.getDynamicDrive_(channel_name, v_mat[ii], dt, channel_storage=self.channel_storage)
        v_d = self._calcConvolution(dt, d_chan)
        v_d_aux = v_d

        v_d = np.reshape(v_d, (n_loc, n_loc*n_chan, n_fp))
        v_d = np.moveaxis(v_d, -1, 1)
        v_d = np.reshape(v_d, (n_loc * n_fp, n_loc*n_chan))
        # create the matrices for fit
        mat_feature = v_d
        vec_target = v_fit

        g_vec = so.nnls(mat_feature, vec_target)[0]
        print('g single fit =', g_vec)

        n_panel = len(self)+1
        t_arr = np.arange(n_fp) * dt

        pl.figure('fit', figsize=(n_panel*3, n_panel*3))
        gs = pl.GridSpec(n_panel,n_panel)
        gs.update(top=0.98, bottom=0.05, left=0.05, right=0.98, hspace=0.4, wspace=0.4)

        for ii, node in enumerate(self):
            # plot voltage
            ax_v = myAx(pl.subplot(gs[ii+1,0]))
            ax_v.set_title('node %d'%node.index)
            ax_v.plot(t_arr, v_mat[ii] - es_eq[ii], c='r', label=r'$V_{rec}$')
            ax_v.plot(t_arr, v_i_in[ii], c='b', label=r'$V_{inp}$')
            ax_v.plot(t_arr, v_fit_aux[ii], c='y', label=r'$V_{tofit}$')
            # compute fitted voltage
            v_fitted = np.zeros_like(t_arr)
            for jj in range(n_loc):
                for kk in range(n_chan):
                    v_fitted += g_vec[jj*n_chan+kk] * v_d_aux[ii,jj,kk]
            ax_v.plot(t_arr, v_fitted, c='c', ls='--', lw=1.6, label=r'$V_{fitted}$')
            ax_v.set_xlabel(r'$t$ (ms)')
            ax_v.set_ylabel(r'$V$ (mV)')
            myLegend(ax_v, loc='upper left')

            # plot drive
            ax_d = myAx(pl.subplot(gs[0,ii+1]))
            ax_d.set_title('node %d'%node.index)
            for kk, cname in enumerate(channel_names):
                ax_d.plot(t_arr, d_chan[ii,kk], c=colours[kk%len(colours)], label=cname)
            ax_d.set_xlabel(r'$t$ (ms)')
            ax_d.set_ylabel(r'$D$ (mV)')
            myLegend(ax_d, loc='upper left')

            for jj, node in enumerate(self):
                # plot drive convolution
                ax_vd = myAx(pl.subplot(gs[ii+1,jj+1]))
                for kk, cname in enumerate(channel_names):
                    ax_vd.plot(t_arr, g_vec[jj*n_chan+kk] * v_d_aux[ii,jj,kk], c=colours[kk%len(colours)], label=cname)
                ax_vd.set_xlabel(r'$t$ (ms)')
                ax_vd.set_ylabel(r'$C$ (mV)')
                myLegend(ax_vd, loc='upper left')

        return self._fitResAction(action, mat_feature, vec_target, weight,
                                  channel_names=all_channel_names)

    def _fitResAction(self, action, mat_feature, vec_target, weight,
                            ca_lim=[], **kwargs):
        if action == 'fit':
            # linear regression fit
            res = so.nnls(mat_feature, vec_target)
            vec_res = res[0].real
            # set the conductances
            if 'channel_names' in kwargs:
                self._toTreeGM(vec_res, channel_names=kwargs['channel_names'])
            elif 'ion' in kwargs:
                self._toTreeConc(vec_res, kwargs['ion'])
            else:
                raise IOError('Provide \'channel_names\' or \'ion\' as keyword argument')
        elif action == 'return':
            return mat_feature, vec_target
        elif action == 'store':
            if 'channel_names' in kwargs:
                try:
                    assert self.fit_data['ion'] == ''
                except AssertionError:
                    raise IOError('Stored fit matrices are concentration mech fits, ' + \
                                  'do not try to store channel conductance fit matrices')
                if len(self.fit_data['channel_names']) == 0:
                    self.fit_data['channel_names'] = kwargs['channel_names']
                else:
                    try:
                        assert self.fit_data['channel_names'] == kwargs['channel_names']
                    except AssertionError:
                        raise IOError('`channel_names` does not agree with stored ' + \
                                      'channel names for other fits\n' + \
                                      '`channel_names`:      ' + str(kwargs['channel_names']) + \
                                      '\nstored channel names: ' + str(self.fit_data['channel_names']))
            elif 'ion' in kwargs:
                try:
                    assert len(self.fit_data['channel_names']) == 0
                except AssertionError:
                    raise IOError('Stored fit matrices are channel conductance fits, ' + \
                                  'do not try to store concentration fit matrices')
                if self.fit_data['ion'] == '':
                    self.fit_data['ion'] = kwargs['ion']
                else:
                    try:
                        assert self.fit_data['ion'] == kwargs['ion']
                    except AssertionError:
                        raise IOError('`ion` does not agree with stored ion for ' + \
                                      'other fits:\n' + \
                                      '`ion`: ' + kwargs[ion] + \
                                      '\nstored ion: ' + self.fit_data['ion'])

            self.fit_data['mats_feature'].append(mat_feature)
            self.fit_data['vecs_target'].append(vec_target)
            self.fit_data['weights_fit'].append(weight)
        else:
            raise IOError('Undefined action, choose \'fit\', \'return\' or \'store\'.')

    def resetFitData(self):
        '''
        Delete all stored feature matrices and and target vectors.
        '''
        self.fit_data = dict(mats_feature=[],
                             vecs_target=[],
                             weights_fit=[],
                             channel_names=[],
                             ion='')

    def runFit(self):
        '''
        Run a linear least squares fit for the conductances concentration
        mechanisms. The obtained conductances are stored on each node. All
        stored feature matrices and and target vectors are deleted.
        '''
        fit_data = self.fit_data
        if len(fit_data['mats_feature']) > 0:
            # apply the weights
            for (m_f, v_t, w_f) in zip(fit_data['mats_feature'], fit_data['vecs_target'], fit_data['weights_fit']):
                nn = len(v_t)
                m_f *= w_f / nn
                v_t *= w_f / nn
            # create the fit matrices
            mat_feature = np.concatenate(fit_data['mats_feature'])
            vec_target = np.concatenate(fit_data['vecs_target'])
            # do the fit
            if len(fit_data['channel_names']) > 0:
                self._fitResAction('fit', mat_feature, vec_target, 1.,
                                   channel_names=fit_data['channel_names'])
            elif fit_data['ion'] != '':
                self._fitResAction('fit', mat_feature, vec_target, 1.,
                                   ion=fit_data['ion'])
            # reset fit data
            self.resetFitData()
        else:
             warnings.warn('No fit matrices are stored, no fit has been performed', UserWarning)

<<<<<<< HEAD
    def computeGMCombined(self,
                            dv_mat=None, v_mat=None, i_mat=None,
                            z_mat_arg=None,
                            p_open_channels=None, p_open_other_channels={},
                            e_eqs=None, freqs=0., w_e_eqs=None, w_freqs=None,
                            channel_name=None,
                            weight_fit1=1., weight_fit2=1.):
        """
        Fit the models' conductances to a given impedance matrix.

        Parameters
        ----------
        z_mat_arg: np.ndarray (ndim = 2 or 3, dtype = float or complex) or
                   list of np.ndarray (ndim = 2 or 3, dtype = float or complex)
            If a single array, represents the steady state impedance matrix,
            If a list of arrays, represents the steady state impedance
            matrices for each equilibrium potential in ``e_eqs``
        e_eqs: np.ndarray (ndim = 1, dtype = float) or float
            The equilibirum potentials in each compartment for each
            evaluation of ``z_mat``
        freqs: ``None`` or `np.array` of `complex
            Frequencies at which the impedance matrices are evaluated. If None,
            assumes that the steady state impedance matrices are provides
        channel_names: ``None`` or `list` of `string`
            The channel types to be included in the fit. If ``None``, all channel
            types that have been added to the tree are included.
        other_channel_names: ``None`` or `list` of `string`
            The channels that are not to be included in the fit
        """
        # matrices for impedance matrix fit
        channel_names = list(p_open_channels.keys())
        other_channel_names = list(p_open_other_channels.keys()) + ['L']
        mat_feature_1, vec_target_1 = \
                self.computeGM(z_mat_arg,
                               e_eqs=e_eqs, freqs=freqs, w_e_eqs=w_e_eqs, w_freqs=w_freqs,
                               channel_names=channel_names,
                               other_channel_names=other_channel_names,
                               return_matrices=True)
        # matrices for traces fit
        mat_feature_2, vec_target_2 = \
                self.computeGChanFromTrace(dv_mat, v_mat, i_mat,
                                p_open_channels=p_open_channels,
                                p_open_other_channels=p_open_other_channels,
                                action='return')
        # arange matrices for fit
        w1 = weight_fit1 / float(len(vec_target_1))
        w2 = weight_fit2 / float(len(vec_target_2))
        mat_feature = np.concatenate((w1 * mat_feature_1, w2 * mat_feature_2), axis=0)
        vec_target = np.concatenate((w1 * vec_target_1, w2 * vec_target_2))
        # linear regression fit
        res = la.lstsq(mat_feature, vec_target)
        g_vec = res[0].real
        print('g_vec =', g_vec)
        # set the conductances
        self._toTreeGM(g_vec, channel_names=channel_names)

=======
>>>>>>> 7ec91809
    def computeFakeGeometry(self, fake_c_m=1., fake_r_a=100.*1e-6,
                                  factor_r_a=1e-6, delta=1e-14,
                                  method=2):
        """
        Computes a fake geometry so that the neuron model is a reduced
        compurtmental model

        Parameters
        ----------
        fake_c_m: float [uF / cm^2]
            fake membrane capacitance value used to compute the surfaces of
            the compartments
        fake_r_a: float [MOhm * cm]
            fake axial resistivity value, used to evaluate the lengths of each
            section to yield the correct coupling constants

        Returns
        -------
        radii, lengths: np.array of floats [cm]
            The radii, lengths, resp. surfaces for the section in NEURON. Array
            index corresponds to NEURON index

        Raises
        ------
        AssertionError
            If the node indices are not ordered consecutively when iterating
        """

        assert self.checkOrdered()
        factor_r = 1. / np.sqrt(factor_r_a)
        # compute necessary vectors for calculating
        surfaces = np.array([node.ca / fake_c_m for node in self])
        vec_coupling = np.array([1.] + [1./node.g_c for node in self if \
                                            node.parent_node is not None])
        if method == 1:
            # find the 3d points to construct the segments' geometry
            p0s = -surfaces
            p1s = np.zeros_like(p0s)
            p2s = np.pi * (factor_r**2 - 1.) * np.ones_like(p0s)
            p3s = 2. * np.pi**2 * vec_coupling / fake_r_a * (1. + factor_r)
            # find the polynomial roots
            points = []
            for ii, (p0, p1, p2, p3) in enumerate(zip(p0s, p1s, p2s, p3s)):
                res = np.roots([p3,p2,p1,p0])
                # compute radius and length of first half of section
                radius = res[np.where(res.real > 0.)[0][0]].real
                radius *= 1e4 # convert [cm] to [um]
                length = np.pi * radius**2 * vec_coupling[ii] / (fake_r_a * 1e4) # convert [MOhm*cm] to [MOhm*um]
                # compute the pt3d points
                point0 = [0., 0., 0., 2.*radius]
                point1 = [length, 0., 0., 2.*radius]
                point2 = [length*(1.+delta), 0., 0., 2.*radius*factor_r]
                point3 = [length*(2.+delta), 0., 0., 2.*radius*factor_r]
                points.append([point0, point1, point2, point3])

            return points, surfaces
        elif method == 2:
            radii = np.cbrt(fake_r_a * surfaces / (vec_coupling * (2.*np.pi)**2))
            lengths = surfaces / (2. * np.pi * radii)
            return lengths, radii
        else:
            raise ValueError('Invalid `method` argument, should be 1 or 2')


    def plotDendrogram(self, ax,
                        plotargs={}, labelargs={}, textargs={},
                        nodelabels={}, bbox=None,
                        y_max=None):
        """
        Generate a dendrogram of the NET

        Parameters
        ----------
            ax: :class:`matplotlib.axes`
                the axes object in which the plot will be made
            plotargs : dict (string : value)
                keyword args for the matplotlib plot function, specifies the
                line properties of the dendrogram
            labelargs : dict (string : value)
                keyword args for the matplotlib plot function, specifies the
                marker properties for the node points. Or dict with keys node
                indices, and with values dicts with keyword args for the
                matplotlib function that specify the marker properties for
                specific node points. The entry under key -1 specifies the
                properties for all nodes not explicitly in the keys.
            textargs : dict (string : value)
                keyword args for matplotlib textproperties
            nodelabels: dict (int: string) or None
                labels of the nodes. If None, nodes are named by default
                according to their location indices. If empty dict, no labels
                are added.
            y_max: int, float or None
                specifies the y-scale. If None, the scale is computed from
                ``self``. By default, y=1 is added for each child of a node, so
                if y_max is smaller than the depth of the tree, part of it will
                not be plotted
        """
        # get the number of leafs to determine the dendrogram spacing
        rnode    = self.root
        n_branch  = self.degreeOfNode(rnode)
        l_spacing = np.linspace(0., 1., n_branch+1)
        if y_max is None:
            y_max = np.max([self.depthOfNode(n) for n in self.leafs]) + 1.5
        y_min = .5
        # plot the dendrogram
        self._expandDendrogram(rnode, 0.5, None, 0.,
                    l_spacing, y_max, ax,
                    plotargs=plotargs, labelargs=labelargs, textargs=textargs,
                    nodelabels=nodelabels, bbox=bbox)
        # limits
        ax.set_ylim((y_min, y_max))
        ax.set_xlim((0.,1.))

        ax.spines['top'].set_color('none')
        ax.spines['bottom'].set_color('none')
        ax.spines['right'].set_color('none')
        ax.spines['left'].set_color('none')
        ax.set_xticks([])
        ax.set_yticks([])
        # ax.axes.get_xaxis().set_visible(False)
        # ax.axes.get_yaxis().set_visible(False)
        # ax.axison = False

        return y_max

    def _expandDendrogram(self, node, x0, xprev, y0,
                                        l_spacing, y_max, ax,
                                        plotargs={}, labelargs={}, textargs={},
                                        nodelabels={}, bbox=None):
        # impedance of layer
        ynew = y0 + 1.
        # plot vertical connection line
        # ax.vlines(x0, y0, ynew, **plotargs)
        if xprev is not None:
            ax.plot([xprev, x0], [y0, ynew], **plotargs)
        # get the child nodes for recursion
        l0 = 0
        for i, cnode in enumerate(node.child_nodes):
            # attribute space on xaxis
            deg = self.degreeOfNode(cnode)
            l1 = l0 + deg
            # new quantities
            xnew = (l_spacing[l0] + l_spacing[l1]) / 2.
            # horizontal connection line limits
            if i == 0:
                xnew0 = xnew
            if i == len(node.child_nodes)-1:
                xnew1 = xnew
            # recursion
            self._expandDendrogram(cnode, xnew, x0, ynew,
                    l_spacing[l0:l1+1], y_max, ax,
                    plotargs=plotargs, labelargs=labelargs, textargs=textargs,
                    nodelabels=nodelabels, bbox=None)
            # next index
            l0 = l1
        # add label and maybe text annotation to node
        if node.index in labelargs:
            ax.plot([x0], [ynew], **labelargs[node.index])
        elif -1 in labelargs:
            ax.plot([x0], [ynew], **labelargs[-1])
        else:
            try:
                ax.plot([x0], [ynew], **labelargs)
            except TypeError as e:
                pass
        if textargs:
            if nodelabels != None:
                if node.index in nodelabels:
                    if labelargs == {}:
                        ax.plot([x0], [ynew], **nodelabels[node.index][1])
                        ax.annotate(nodelabels[node.index][0],
                                    xy=(x0, ynew), xytext=(x0+0.06, ynew),#+y_max*0.04),
                                    bbox=bbox,
                                    **textargs)
                    else:
                        ax.annotate(nodelabels[node.index],
                                    xy=(x0, ynew), xytext=(x0+0.06, ynew),#+y_max*0.04),
                                    bbox=bbox,
                                    **textargs)
            else:
                ax.annotate(r'$N='+''.join([str(ind) for ind in node.loc_inds])+'$',
                                 xy=(x0, ynew), xytext=(x0+0.06, ynew),#+y_max*0.04),
                                 bbox=bbox,
                                 **textargs)









<|MERGE_RESOLUTION|>--- conflicted
+++ resolved
@@ -43,16 +43,6 @@
 
     Attributes
     ----------
-<<<<<<< HEAD
-        ca: float
-            capacitance of the compartment (uF)
-        g_l: float
-            leak conductance at the compartment (uS)
-        g_c: float
-            Coupling conductance of compartment with parent compartment (uS).
-            Ignore if node is the root
-    """
-=======
     ca: float
         capacitance of the compartment (uF)
     g_l: float
@@ -72,8 +62,7 @@
     expansion_points: dict {str: np.ndarray}
         dictionary with as keys the channel names and as elements the state
         variables of the ion channel around which to compute the linearizations
-    '''
->>>>>>> 7ec91809
+    """
     def __init__(self, index, loc_ind=None, ca=1., g_c=0., g_l=1e-2, e_eq=-75.):
         super(CompartmentNode, self).__init__(index)
         # location index this node corresponds to
@@ -110,26 +99,21 @@
         return node_string
 
     def _addCurrent(self, channel_name, e_rev):
-        '''
+        """
         Add an ion channel current at this node. ('L' as `channel_name`
         signifies the leak current)
 
-<<<<<<< HEAD
-    def addConcMech(self, ion, params={}):
-        """
-=======
         Parameters
         ----------
         channel_name: string
             the name of the current
         e_rev: float
             the reversal potential of the current (mV)
-        '''
+        """
         self.currents[channel_name] = [0., e_rev]
 
     def addConcMech(self, ion, params=None):
-        '''
->>>>>>> 7ec91809
+        """
         Add a concentration mechanism at this node.
 
         Parameters
@@ -138,13 +122,9 @@
             the ion the mechanism is for
         params: dict
             parameters for the concentration mechanism (only used for NEURON model)
-<<<<<<< HEAD
-        """
-=======
-        '''
+        """
         if params is None:
             params = {}
->>>>>>> 7ec91809
         if set(params.keys()) == {'gamma', 'tau'}:
             self.concmechs[ion] = concmechs.ExpConcMech(ion,
                                         params['tau'], params['gamma'])
@@ -152,31 +132,8 @@
             warnings.warn('These parameters do not match any NEAT concentration ' + \
                           'mechanism, no concentration mechanism has been added', UserWarning)
 
-<<<<<<< HEAD
-    def getCurrent(self, channel_name, channel_storage=None):
-        """
-        Returns an ``::class::neat.channels.ionchannels.IonChannel`` object. If
-        `channel_storage` is given,
-
-        Parameters
-        ----------
-        channel_name: string
-            the name of the ion channel
-        channel_storage: dict of ionchannels (optional)
-            keys are the names of the ion channels, and values the channel
-            instances
-        """
-        try:
-            return channel_storage[channel_name]
-        except (KeyError, TypeError):
-            return eval('channelcollection.' + channel_name + '()')
-
-    def setExpansionPoint(self, channel_name, statevar='asymptotic', channel_storage=None):
-        """
-=======
     def setExpansionPoint(self, channel_name, statevar):
-        '''
->>>>>>> 7ec91809
+        """
         Set the choice for the state variables of the ion channel around which
         to linearize.
 
@@ -194,27 +151,7 @@
         channel_storage: dict of ion channels (optional)
             The ion channels that have been initialized already. If not
             provided, a new channel is initialized
-<<<<<<< HEAD
-
-        Raises
-        ------
-        KeyError: if `channel_name` is not in `self.currents`
-        """
-        if isinstance(statevar, str):
-            if statevar == 'asymptotic':
-                statevar = None
-            elif statevar == 'max':
-                channel = self.getCurrent(channel_name, channel_storage=channel_storage)
-                statevar = channel.findMaxCurrentVGiven(self.e_eq, self.freqs,
-                                                        self.currents[channel_name][1])
-        self.expansion_points[channel_name] = statevar
-
-    def calcMembraneConductanceTerms(self, freqs=0.,
-                                     channel_names=None, channel_storage=None):
-        """
-        Compute the membrane impedance terms and return them as a `dict`
-=======
-        '''
+        """
         self.expansion_points[channel_name] = statevar
 
     def getExpansionPoint(self, channel_name):
@@ -226,9 +163,8 @@
 
     def calcMembraneConductanceTerms(self, channel_storage,
                 freqs=0., v=None, channel_names=None):
-        '''
+        """
         Contribution of linearized ion channel to conductance matrix
->>>>>>> 7ec91809
 
         Parameters
         ----------
@@ -269,7 +205,7 @@
 
     def calcMembraneConcentrationTerms(self, ion, channel_storage,
                 freqs=0., v=None, channel_names=None):
-        '''
+        """
         Contribution of linearized concentration dependence to conductance matrix
 
         Parameters
@@ -292,7 +228,7 @@
         dict of np.ndarray or float or complex
             Each entry in the dict is of the same type as ``freqs`` and is the
             conductance term of a channel
-        '''
+        """
         if channel_names is None: channel_names = list(self.currents.keys())
         if v is None: v = self.e_eq
 
@@ -318,7 +254,7 @@
 
     def getGTot(self, channel_storage,
                       v=None, channel_names=None, p_open_channels=None):
-        '''
+        """
         Compute the total conductance of a set of channels evaluated at a given
         voltage
 
@@ -338,7 +274,7 @@
         Returns
         -------
         float: the total conductance
-        '''
+        """
         if channel_names is None: channel_names = list(self.currents.keys())
         if v is None: v = self.e_eq
 
@@ -363,7 +299,7 @@
 
     def getITot(self, channel_storage,
                       v=None, channel_names=None, p_open_channels={}):
-        '''
+        """
         Compute the total current of a set of channels evaluated at a given
         voltage
 
@@ -383,7 +319,7 @@
         Returns
         -------
         float: the total conductance
-        '''
+        """
 
         if channel_names is None: channel_names = list(self.currents.keys())
         if v is None: v = self.e_eq
@@ -472,19 +408,13 @@
 
         Parameters
         ----------
-<<<<<<< HEAD
-            node_index: int
-                index of the new node
-        """
-=======
         node_index: int
             index of the new node
-        '''
->>>>>>> 7ec91809
+        """
         return CompartmentNode(index, ca=ca, g_c=g_c, g_l=g_l)
 
     def setEEq(self, e_eq, indexing='locs'):
-        '''
+        """
         Set the equilibrium potential at all nodes on the compartment tree
 
         Parameters
@@ -497,7 +427,7 @@
             equilibrium potentials are in the order of the list of locations
             to which the tree is fitted. If 'tree', assumes they are in the order
             of which nodes appear during iteration
-        '''
+        """
         if isinstance(e_eq, float) or isinstance(e_eq, int):
             e_eq = e_eq * np.ones(len(self), dtype=float)
         elif indexing == 'locs':
@@ -505,7 +435,7 @@
         for ii, node in enumerate(self): node.e_eq = e_eq[ii]
 
     def getEEq(self, indexing='locs'):
-        '''
+        """
         Get the equilibrium potentials at each node.
 
         Parameters
@@ -515,7 +445,7 @@
             in the order of the list of locations to which the tree is fitted.
             If 'tree', returns the array in the order in which nodes appear
             during iteration
-        '''
+        """
         e_eq = np.array([node.e_eq for node in self])
         if indexing == 'locs':
             e_eq = self._permuteToLocs(e_eq)
@@ -540,23 +470,12 @@
         for node in self:
             node.expansion_points = {}
 
-<<<<<<< HEAD
-    def fitEL(self, p_open_channels={}):
-        """
-        Set the leak reversal potential to obtain the desired equilibrium
-        potentials
-        """
-        for chan, p_o in p_open_channels.items():
-            p_open_channels[chan] = self._permuteToTree(p_o)
-        e_l_0 = self.getEEq()
-=======
     def fitEL(self):
-        '''
+        """
         Fit the leak reversal potential to obtain the stored equilibirum potentials
         as resting membrane potential
-        '''
+        """
         e_l_0 = self.getEEq(indexing='tree')
->>>>>>> 7ec91809
         # compute the solutions
         fun = self._fun(e_l_0)
         jac = self._jac(e_l_0)
@@ -587,29 +506,20 @@
         jac_vals = np.array([-node.currents['L'][0] for node in self])
         return np.diag(jac_vals)
 
-<<<<<<< HEAD
-    def addCurrent(self, channel_name, e_rev=None):
-        """
-=======
     def addCurrent(self, channel, e_rev):
-        '''
->>>>>>> 7ec91809
+        """
         Add an ion channel current to the tree
 
         Parameters
         ----------
         channel_name: string
             The name of the channel type
-<<<<<<< HEAD
-        """
-=======
         e_rev: float
             The reversal potential of the ion channel [mV]
-        '''
+        """
 
         channel_name = channel.__class__.__name__
         self.channel_storage[channel_name] = channel
->>>>>>> 7ec91809
         for ii, node in enumerate(self):
             node._addCurrent(channel_name, e_rev)
 
@@ -622,13 +532,8 @@
         ion: string
             the ion the mechanism is for
         params: dict
-<<<<<<< HEAD
-            parameters for the concentration mechanism (only used for NEURON model)
-        """
-=======
             parameters for the concentration mechanism
-        '''
->>>>>>> 7ec91809
+        """
         for node in self: node.addConcMech(ion, params=params)
 
     def _permuteToTreeInds(self):
@@ -668,7 +573,7 @@
 
     def calcImpedanceMatrix(self, freqs=0., channel_names=None, indexing='locs',
                                 use_conc=False):
-        '''
+        """
         Constructs the impedance matrix of the model for each frequency provided
         in `freqs`. This matrix is evaluated at the equilibrium potentials
         stored in each node
@@ -693,7 +598,7 @@
                 The first dimension corresponds to the
                 frequency, the second and third dimension contain the impedance
                 matrix for that frequency
-        '''
+        """
         return np.linalg.inv(self.calcSystemMatrix(freqs=freqs,
                              channel_names=channel_names, indexing=indexing,
                              use_conc=use_conc))
@@ -704,15 +609,9 @@
 
         Returns
         -------
-<<<<<<< HEAD
-            np.ndarray (dtype = float, ndim = 2)
-                the conductance matrix
-        """
-=======
         `np.ndarray` (``dtype = float``, ``ndim = 2``)
             the conductance matrix
-        '''
->>>>>>> 7ec91809
+        """
         g_mat = np.zeros((len(self), len(self)))
         for node in self:
             ii = node.index
@@ -732,13 +631,8 @@
 
     def calcSystemMatrix(self, freqs=0., channel_names=None,
                                with_ca=True, use_conc=False,
-<<<<<<< HEAD
-                               indexing='locs', add_L=True):
-        """
-=======
                                indexing='locs'):
-        '''
->>>>>>> 7ec91809
+        """
         Constructs the matrix of conductance and capacitance terms of the model
         for each frequency provided in ``freqs``. this matrix is evaluated at
         the equilibrium potentials stored in each node
@@ -765,12 +659,8 @@
                 The first dimension corresponds to the
                 frequency, the second and third dimension contain the impedance
                 matrix for that frequency
-<<<<<<< HEAD
-        """
-=======
-        '''
+        """
         # process inputs
->>>>>>> 7ec91809
         no_freq_dim = False
         if isinstance(freqs, float) or isinstance(freqs, complex):
             freqs = np.array([freqs])
@@ -939,7 +829,133 @@
         z_mat_arg = z_mat_arg_
         return freqs, w_freqs, z_mat_arg
 
-<<<<<<< HEAD
+    def _toStructureTensorGMC(self, channel_names):
+        g_vec = self._toVecGMC(channel_names)
+        g_struct = np.zeros((len(self), len(self), len(g_vec)))
+        kk = 0 # counter
+        for node in self:
+            ii = node.index
+            g_terms = node.calcMembraneConductanceTerms(self.channel_storage,
+                                freqs=0., channel_names=['L']+channel_names)
+            if node.parent_node == None:
+                # membrance conductance elements
+                for channel_name in channel_names:
+                    g_struct[0, 0, kk] += g_terms[channel_name]
+                    kk += 1
+            else:
+                jj = node.parent_node.index
+                # coupling conductance element
+                g_struct[ii, jj, kk] -= 1.
+                g_struct[jj, ii, kk] -= 1.
+                g_struct[jj, jj, kk] += 1.
+                g_struct[ii, ii, kk] += 1.
+                kk += 1
+                # membrance conductance elements
+                for channel_name in channel_names:
+                    g_struct[ii, ii, kk] += g_terms[channel_name]
+                    kk += 1
+        return g_struct
+
+    def _toVecGMC(self, channel_names):
+        """
+        Place all conductances to be fitted in a single vector
+        """
+        g_list = []
+        for node in self:
+            if node.parent_node is None:
+                g_list.extend([node.currents[c_name][0] for c_name in channel_names])
+            else:
+                g_list.extend([node.g_c] + \
+                              [node.currents[c_name][0] for c_name in channel_names])
+        return np.array(g_list)
+
+    def _toTreeGMC(self, g_vec, channel_names):
+        kk = 0 # counter
+        for ii, node in enumerate(self):
+            if node.parent_node is None:
+                for channel_name in channel_names:
+                    node.currents[channel_name][0] = g_vec[kk]
+                    kk += 1
+            else:
+                node.g_c = g_vec[kk]
+                kk += 1
+                for channel_name in channel_names:
+                    node.currents[channel_name][0] = g_vec[kk]
+                    kk += 1
+
+    def _toStructureTensorGM(self, freqs, channel_names, all_channel_names=None):
+        # to construct appropriate channel vector
+        if all_channel_names is None:
+            all_channel_names = channel_names
+        else:
+            assert set(channel_names).issubset(all_channel_names)
+        g_vec = self._toVecGM(all_channel_names)
+        g_struct = np.zeros((len(freqs), len(self), len(self), len(g_vec)), dtype=freqs.dtype)
+        # fill the fit structure
+        kk = 0 # counter
+        for node in self:
+            ii = node.index
+            g_terms = node.calcMembraneConductanceTerms(self.channel_storage,
+                                    freqs=freqs, channel_names=channel_names)
+            # membrance conductance elements
+            for channel_name in all_channel_names:
+                if channel_name in channel_names:
+                    g_struct[:,ii,ii,kk] += g_terms[channel_name]
+                kk += 1
+        return g_struct
+
+    def _toVecGM(self, channel_names):
+        """
+        Place all conductances to be fitted in a single vector
+        """
+        g_list = []
+        for node in self:
+            g_list.extend([node.currents[c_name][0] for c_name in channel_names])
+        return np.array(g_list)
+
+    def _toTreeGM(self, g_vec, channel_names):
+        kk = 0 # counter
+        for ii, node in enumerate(self):
+            for channel_name in channel_names:
+                node.currents[channel_name][0] = g_vec[kk]
+                kk += 1
+
+    def _toStructureTensorConc(self, ion, freqs, channel_names):
+        # to construct appropriate channel vector
+        c_struct = np.zeros((len(freqs), len(self), len(self), len(self)), dtype=freqs.dtype)
+        # fill the fit structure
+        for node in self:
+            ii = node.index
+            c_term = node.calcMembraneConcentrationTerms(ion, self.channel_storage,
+                                    freqs=freqs, channel_names=channel_names)
+            c_struct[:,ii,ii,ii] += c_term
+        return c_struct
+
+    def _toVecConc(self, ion):
+        """
+        Place concentration mechanisms to be fitted in a single vector
+        """
+        return np.array([node.concmechs[ion].gamma for node in self])
+
+    def _toTreeConc(self, c_vec, ion):
+        for ii, node in enumerate(self):
+            node.concmechs[ion].gamma = c_vec[ii]
+
+    def _toStructureTensorC(self, freqs):
+        c_vec = self._toVecC()
+        c_struct = np.zeros((len(freqs), len(self), len(self), len(c_vec)), dtype=complex)
+        for node in self:
+            ii = node.index
+            # capacitance elements
+            c_struct[:, ii, ii, ii] += freqs
+        return c_struct
+
+    def _toVecC(self):
+        return np.array([node.ca for node in self])
+
+    def _toTreeC(self, c_vec):
+        for ii, node in enumerate(self):
+            node.ca = c_vec[ii]
 
     def computeGMC(self, z_mat_arg, e_eqs=None, channel_names=['L']):
         """
@@ -988,342 +1004,11 @@
         # set the conductances
         self._toTreeGMC(g_vec, channel_names)
 
-=======
->>>>>>> 7ec91809
-    def _toStructureTensorGMC(self, channel_names):
-        g_vec = self._toVecGMC(channel_names)
-        g_struct = np.zeros((len(self), len(self), len(g_vec)))
-        kk = 0 # counter
-        for node in self:
-            ii = node.index
-            g_terms = node.calcMembraneConductanceTerms(self.channel_storage,
-                                freqs=0., channel_names=['L']+channel_names)
-            if node.parent_node == None:
-                # membrance conductance elements
-                for channel_name in channel_names:
-                    g_struct[0, 0, kk] += g_terms[channel_name]
-                    kk += 1
-            else:
-                jj = node.parent_node.index
-                # coupling conductance element
-                g_struct[ii, jj, kk] -= 1.
-                g_struct[jj, ii, kk] -= 1.
-                g_struct[jj, jj, kk] += 1.
-                g_struct[ii, ii, kk] += 1.
-                kk += 1
-                # membrance conductance elements
-                for channel_name in channel_names:
-                    g_struct[ii, ii, kk] += g_terms[channel_name]
-                    kk += 1
-        return g_struct
-
-    def _toVecGMC(self, channel_names):
-        """
-        Place all conductances to be fitted in a single vector
-        """
-        g_list = []
-        for node in self:
-            if node.parent_node is None:
-                g_list.extend([node.currents[c_name][0] for c_name in channel_names])
-            else:
-                g_list.extend([node.g_c] + \
-                              [node.currents[c_name][0] for c_name in channel_names])
-        return np.array(g_list)
-
-    def _toTreeGMC(self, g_vec, channel_names):
-        kk = 0 # counter
-        for ii, node in enumerate(self):
-            if node.parent_node is None:
-                for channel_name in channel_names:
-                    node.currents[channel_name][0] = g_vec[kk]
-                    kk += 1
-            else:
-                node.g_c = g_vec[kk]
-                kk += 1
-                for channel_name in channel_names:
-                    node.currents[channel_name][0] = g_vec[kk]
-                    kk += 1
-
-<<<<<<< HEAD
-    def _preprocessExpansionPoints(self, svs, e_eqs):
-        if svs is None:
-            svs = [None for _ in e_eqs]
-        elif isinstance(svs, list):
-            svs = np.array(svs)
-            assert svs.shape[0] == e_eqs.shape[0]
-        elif isinstance(svs, np.ndarray):
-            assert svs.shape[0] == e_eqs.shape[0]
-        else:
-            raise ValueError('wrong state variable array')
-        return svs
-
-    def computeGMSingleChan(self, z_mat_arg, e_eqs=None, freqs=0., svs=None,
-                    w_e_eqs=None, w_freqs=None,
-                    channel_name=None,
-                    return_matrices=False):
-        """
-        Fit the models' conductances to a given impedance matrix.
-
-        Parameters
-        ----------
-        z_mat_arg: np.ndarray (ndim = 2 or 3, dtype = float or complex) or
-                   list of np.ndarray (ndim = 2 or 3, dtype = float or complex)
-            If a single array, represents the steady state impedance matrix,
-            If a list of arrays, represents the steady state impedance
-            matrices for each equilibrium potential in ``e_eqs``
-        e_eqs: np.ndarray (ndim = 1, dtype = float) or float
-            The equilibirum potentials in each compartment for each
-            evaluation of ``z_mat``
-        freqs: ``None`` or `np.array` of `complex
-            Frequencies at which the impedance matrices are evaluated. If None,
-            assumes that the steady state impedance matrices are provides
-        channel_names: ``None`` or `list` of `string`
-            The channel types to be included in the fit. If ``None``, all channel
-            types that have been added to the tree are included.
-        other_channel_names: ``None`` or `list` of `string`
-            The channels that are not to be included in the fit
-        """
-        z_mat_arg = self._preprocessZMatArg(z_mat_arg)
-        e_eqs, w_e_eqs = self._preprocessEEqs(e_eqs, w_e_eqs)
-        assert len(z_mat_arg) == len(e_eqs)
-        freqs, w_freqs, z_mat_arg = self._preprocessFreqs(freqs, w_freqs=w_freqs, z_mat_arg=z_mat_arg)
-        svs = self._preprocessExpansionPoints(svs, e_eqs)
-        channel_names, other_channel_names = [channel_name], ['L']
-        # do the fit
-        mats_feature = []
-        vecs_target = []
-        for z_mat, e_eq, sv, w_e_eq in zip(z_mat_arg, e_eqs, svs, w_e_eqs):
-            # set equilibrium conductances
-            self.setEEq(e_eq)
-            # set channel expansion point
-            self.setExpansionPoints({channel_name: sv})
-            # feature matrix
-            g_struct = self._toStructureTensorGM(freqs=freqs, channel_names=channel_names)
-            tensor_feature = np.einsum('oij,ojkl->oikl', z_mat, g_struct)
-            tensor_feature *= w_freqs[:,np.newaxis,np.newaxis,np.newaxis]
-            tshape = tensor_feature.shape
-            mat_feature_aux = np.reshape(tensor_feature,
-                                         (tshape[0]*tshape[1]*tshape[2], tshape[3]))
-            # target vector
-            g_mat = self.calcSystemMatrix(freqs, channel_names=other_channel_names,
-                                                 indexing='tree')
-            zg_prod = np.einsum('oij,ojk->oik', z_mat, g_mat)
-            mat_target_aux = np.eye(len(self))[np.newaxis,:,:] - zg_prod
-            mat_target_aux *= w_freqs[:,np.newaxis,np.newaxis]
-            vec_target_aux = np.reshape(mat_target_aux, (tshape[0]*tshape[1]*tshape[2],))
-            # store feature matrix and target vector for this voltage
-            mats_feature.append(mat_feature_aux * np.sqrt(w_e_eq))
-            vecs_target.append(vec_target_aux * np.sqrt(w_e_eq))
-        mat_feature = np.concatenate(mats_feature)
-        vec_target = np.concatenate(vecs_target)
-
-        if return_matrices:
-            return mat_feature, vec_target
-        else:
-            # linear regression fit
-            res = la.lstsq(mat_feature, vec_target)
-            g_vec = res[0].real
-            # set the conductances
-            self._toTreeGM(g_vec, channel_names=channel_names)
-
-    def computeGM(self, z_mat_arg, e_eqs=None, freqs=0.,
-                    w_e_eqs=None, w_freqs=None,
-                    channel_names=None, other_channel_names=None,
-                    return_matrices=False):
-        """
-        Fit the models' conductances to a given impedance matrix.
-
-        Parameters
-        ----------
-        z_mat_arg: np.ndarray (ndim = 2 or 3, dtype = float or complex) or
-                   list of np.ndarray (ndim = 2 or 3, dtype = float or complex)
-            If a single array, represents the steady state impedance matrix,
-            If a list of arrays, represents the steady state impedance
-            matrices for each equilibrium potential in ``e_eqs``
-        e_eqs: np.ndarray (ndim = 1, dtype = float) or float
-            The equilibirum potentials in each compartment for each
-            evaluation of ``z_mat``
-        freqs: ``None`` or `np.array` of `complex
-            Frequencies at which the impedance matrices are evaluated. If None,
-            assumes that the steady state impedance matrices are provides
-        channel_names: ``None`` or `list` of `string`
-            The channel types to be included in the fit. If ``None``, all channel
-            types that have been added to the tree are included.
-        other_channel_names: ``None`` or `list` of `string`
-            The channels that are not to be included in the fit
-        """
-
-        z_mat_arg = self._preprocessZMatArg(z_mat_arg)
-        e_eqs, w_e_eqs = self._preprocessEEqs(e_eqs, w_e_eqs)
-        assert len(z_mat_arg) == len(e_eqs)
-        freqs, w_freqs, z_mat_arg = self._preprocessFreqs(freqs, w_freqs=w_freqs, z_mat_arg=z_mat_arg)
-        if channel_names is None:
-            channel_names = ['L'] + list(self.channel_storage.keys())
-        if other_channel_names == None:
-            other_channel_names = list(set(self.channel_storage.keys()) - set(channel_names))
-        # do the fit
-        mats_feature = []
-        vecs_target = []
-        for z_mat, e_eq, w_e_eq in zip(z_mat_arg, e_eqs, w_e_eqs):
-            # set equilibrium conductances
-            self.setEEq(e_eq)
-            # feature matrix
-            g_struct = self._toStructureTensorGM(freqs=freqs, channel_names=channel_names)
-            tensor_feature = np.einsum('oij,ojkl->oikl', z_mat, g_struct)
-            tensor_feature *= w_freqs[:,np.newaxis,np.newaxis,np.newaxis]
-            tshape = tensor_feature.shape
-            mat_feature_aux = np.reshape(tensor_feature,
-                                         (tshape[0]*tshape[1]*tshape[2], tshape[3]))
-            # target vector
-            g_mat = self.calcSystemMatrix(freqs, channel_names=other_channel_names,
-                                                 indexing='tree')
-            zg_prod = np.einsum('oij,ojk->oik', z_mat, g_mat)
-            mat_target_aux = np.eye(len(self))[np.newaxis,:,:] - zg_prod
-            mat_target_aux *= w_freqs[:,np.newaxis,np.newaxis]
-            vec_target_aux = np.reshape(mat_target_aux, (tshape[0]*tshape[1]*tshape[2],))
-            # store feature matrix and target vector for this voltage
-            mats_feature.append(mat_feature_aux * np.sqrt(w_e_eq))
-            vecs_target.append(vec_target_aux * np.sqrt(w_e_eq))
-        mat_feature = np.concatenate(mats_feature)
-        vec_target = np.concatenate(vecs_target)
-
-        if return_matrices:
-            return mat_feature, vec_target
-        else:
-            # linear regression fit
-            res = la.lstsq(mat_feature, vec_target)
-            g_vec = res[0].real
-            # set the conductances
-            self._toTreeGM(g_vec, channel_names=channel_names)
-
-=======
->>>>>>> 7ec91809
-    def _toStructureTensorGM(self, freqs, channel_names, all_channel_names=None):
-        # to construct appropriate channel vector
-        if all_channel_names is None:
-            all_channel_names = channel_names
-        else:
-            assert set(channel_names).issubset(all_channel_names)
-        g_vec = self._toVecGM(all_channel_names)
-        g_struct = np.zeros((len(freqs), len(self), len(self), len(g_vec)), dtype=freqs.dtype)
-        # fill the fit structure
-        kk = 0 # counter
-        for node in self:
-            ii = node.index
-            g_terms = node.calcMembraneConductanceTerms(self.channel_storage,
-                                    freqs=freqs, channel_names=channel_names)
-            # membrance conductance elements
-            for channel_name in all_channel_names:
-                if channel_name in channel_names:
-                    g_struct[:,ii,ii,kk] += g_terms[channel_name]
-                kk += 1
-        return g_struct
-
-    def _toVecGM(self, channel_names):
-        """
-        Place all conductances to be fitted in a single vector
-        """
-        g_list = []
-        for node in self:
-            g_list.extend([node.currents[c_name][0] for c_name in channel_names])
-        return np.array(g_list)
-
-    def _toTreeGM(self, g_vec, channel_names):
-        kk = 0 # counter
-        for ii, node in enumerate(self):
-            for channel_name in channel_names:
-                node.currents[channel_name][0] = g_vec[kk]
-                kk += 1
-
-    def _toStructureTensorConc(self, ion, freqs, channel_names):
-        # to construct appropriate channel vector
-        c_struct = np.zeros((len(freqs), len(self), len(self), len(self)), dtype=freqs.dtype)
-        # fill the fit structure
-        for node in self:
-            ii = node.index
-            c_term = node.calcMembraneConcentrationTerms(ion, self.channel_storage,
-                                    freqs=freqs, channel_names=channel_names)
-            c_struct[:,ii,ii,ii] += c_term
-        return c_struct
-
-    def _toVecConc(self, ion):
-        '''
-        Place concentration mechanisms to be fitted in a single vector
-        '''
-        return np.array([node.concmechs[ion].gamma for node in self])
-
-    def _toTreeConc(self, c_vec, ion):
-        for ii, node in enumerate(self):
-            node.concmechs[ion].gamma = c_vec[ii]
-
-    def _toStructureTensorC(self, freqs):
-        c_vec = self._toVecC()
-        c_struct = np.zeros((len(freqs), len(self), len(self), len(c_vec)), dtype=complex)
-        for node in self:
-            ii = node.index
-            # capacitance elements
-            c_struct[:, ii, ii, ii] += freqs
-        return c_struct
-
-    def _toVecC(self):
-        return np.array([node.ca for node in self])
-
-    def _toTreeC(self, c_vec):
-        for ii, node in enumerate(self):
-            node.ca = c_vec[ii]
-
-    def computeGMC(self, z_mat_arg, e_eqs=None, channel_names=['L']):
-        '''
-        Fit the models' membrane and coupling conductances to a given steady
-        state impedance matrix.
-
-        Parameters
-        ----------
-        z_mat_arg: np.ndarray (ndim = 2, dtype = float or complex) or
-                   list of np.ndarray (ndim = 2, dtype = float or complex)
-            If a single array, represents the steady state impedance matrix,
-            If a list of arrays, represents the steady state impedance
-            matrices for each equilibrium potential in ``e_eqs``
-        e_eqs: np.ndarray (ndim = 1, dtype = float) or float
-            The equilibirum potentials in each compartment for each
-            evaluation of ``z_mat``
-        channel_names: list of string (defaults to ['L'])
-            Names of the ion channels that have been included in the impedance
-            matrix calculation and for whom the conductances are fit. Default is
-            only leak conductance
-        '''
-        z_mat_arg = self._preprocessZMatArg(z_mat_arg)
-        e_eqs, _ = self._preprocessEEqs(e_eqs)
-        assert len(z_mat_arg) == len(e_eqs)
-        # do the fit
-        mats_feature = []
-        vecs_target = []
-        for z_mat, e_eq in zip(z_mat_arg, e_eqs):
-            # set equilibrium conductances
-            self.setEEq(e_eq)
-            # create the matrices for linear fit
-            g_struct = self._toStructureTensorGMC(channel_names)
-            tensor_feature = np.einsum('ij,jkl->ikl', z_mat, g_struct)
-            tshape = tensor_feature.shape
-            mat_feature_aux = np.reshape(tensor_feature,
-                                         (tshape[0]*tshape[1], tshape[2]))
-            vec_target_aux = np.reshape(np.eye(len(self)), (len(self)*len(self),))
-            mats_feature.append(mat_feature_aux)
-            vecs_target.append(vec_target_aux)
-        mat_feature = np.concatenate(mats_feature, 0)
-        vec_target = np.concatenate(vecs_target)
-        # linear regression fit
-        # res = la.lstsq(mat_feature, vec_target)
-        res = so.nnls(mat_feature, vec_target)
-        g_vec = res[0].real
-        # set the conductances
-        self._toTreeGMC(g_vec, channel_names)
-
     def computeGChanFromImpedance(self, channel_names, z_mat, e_eq, freqs,
                                 sv={}, weight=1.,
                                 all_channel_names=None, other_channel_names=None,
                                 action='store'):
-        '''
+        """
         Fit the conductances of multiple channels from the given impedance
         matrices, or store the feature matrix and target vector for later use
         (see `action`).
@@ -1360,7 +1045,7 @@
             on. Relative weight in fit will be determined by `weight`.
             If 'return', returns the feature matrix and target vector. Nothing
             is stored
-        '''
+        """
         # to construct appropriate channel vector
         if all_channel_names is None:
             all_channel_names = channel_names
@@ -1396,7 +1081,7 @@
                                 sv=None, weight=1.,
                                 all_channel_names=None, other_channel_names=None,
                                 action='store'):
-        '''
+        """
         Fit the conductances of a single channel from the given impedance
         matrices, or store the feature matrix and target vector for later use
         (see `action`).
@@ -1433,7 +1118,7 @@
             on. Relative weight in fit will be determined by `weight`.
             If 'return', returns the feature matrix and target vector. Nothing
             is stored
-        '''
+        """
         # to construct appropriate channel vector
         if all_channel_names is None:
             all_channel_names = [channel_name]
@@ -1471,9 +1156,9 @@
 
     def computeConcMech(self, z_mat, e_eq, freqs, ion, sv_s=None,
                         weight=1., channel_names=None, action='store'):
-        '''
+        """
         Experimental function to fit the parameters of concentration mechanisms
-        '''
+        """
         np.set_printoptions(precision=5, linewidth=200)
         if sv_s is None:
             sv_s = [None for _ in channel_names]
@@ -1509,190 +1194,9 @@
 
         return self._fitResAction(action, mat_feature, vec_target, weight, ion=ion)
 
-<<<<<<< HEAD
-    def _toStructureTensorConc(self, ion, freqs, channel_names):
-        # to construct appropriate channel vector
-        c_struct = np.zeros((len(freqs), len(self), len(self), len(self)), dtype=freqs.dtype)
-        # fill the fit structure
-        for node in self:
-            ii = node.index
-            c_term = node.calcMembraneConcentrationTerms(ion, freqs=freqs,
-                                    channel_names=channel_names,
-                                    channel_storage=self.channel_storage)
-            # print 'c_term @ node %d ='%node.index
-            # print c_term
-            c_struct[:,ii,ii,ii] += c_term
-        return c_struct
-
-    def _toVecConc(self, ion):
-        """
-        Place concentration mechanisms to be fitted in a single vector
-        """
-        return np.array([node.concmechs[ion].gamma for node in self])
-
-    def _toTreeConc(self, c_vec, ion):
-        for ii, node in enumerate(self):
-            node.concmechs[ion].gamma = c_vec[ii]
-
-
-    def computeC_(self, freqs, z_mat_arg, e_eqs=None, channel_names=None, w_freqs=None,):
-        """
-        Fit the models' capacitances to a given impedance matrix.
-
-        !!! This function assumes that the conductances are already fitted!!!
-
-        Parameters
-        ----------
-            freqs: np.array (dtype = complex)
-                Frequencies at which the impedance matrix is evaluated
-            z_mat_arg: np.ndarray (ndim = 3, dtype = complex)
-                The impedance matrix. The first dimension corresponds to the
-                frequency, the second and third dimension contain the impedance
-                matrix for that frequency
-        """
-        z_mat_arg = self._preprocessZMatArg(z_mat_arg)
-        if isinstance(freqs, float) or isinstance(freqs, complex):
-            freqs = np.array([freqs])
-        if e_eqs is None:
-            e_eqs = [self.getEEq() for _ in z_mat_arg]
-        elif isinstance(e_eqs, float):
-            self.setEEq(e_eq)
-            e_eqs = [self.getEEq() for _ in z_mat_arg]
-        freqs, w_freqs, z_mat_arg = self._preprocessFreqs(freqs, w_freqs=w_freqs, z_mat_arg=z_mat_arg)
-        if channel_names is None:
-            channel_names = ['L'] + list(self.channel_storage.keys())
-        # convert to 3d matrices if they are two dimensional
-        z_mat_arg_ = []
-        for z_mat in z_mat_arg:
-            if z_mat.ndim == 2:
-                z_mat_arg_.append(z_mat[np.newaxis,:,:])
-            else:
-                z_mat_arg_.append(z_mat)
-            assert z_mat_arg_[-1].shape[0] == freqs.shape[0]
-        # do the fit
-        mats_feature = []
-        vecs_target = []
-        for zf_mat, e_eq in zip(z_mat_arg, e_eqs):
-            # set equilibrium conductances
-            self.setEEq(e_eq)
-            # compute c structure tensor
-            c_struct = self._toStructureTensorC(freqs)
-            # feature matrix
-            tensor_feature = np.einsum('oij,ojkl->oikl', zf_mat, c_struct)
-            tensor_feature *= w_freqs[:,np.newaxis,np.newaxis,np.newaxis]
-            tshape = tensor_feature.shape
-            mat_feature_aux = np.reshape(tensor_feature, (tshape[0]*tshape[1]*tshape[2], tshape[3]))
-            # target vector
-            g_mat = self.calcSystemMatrix(freqs, channel_names=channel_names,
-                                                 with_ca=False, indexing='tree')
-            zg_prod = np.einsum('oij,ojk->oik', zf_mat, g_mat)
-            mat_target = np.eye(len(self))[np.newaxis,:,:] - zg_prod
-            mat_target *= w_freqs[:,np.newaxis,np.newaxis]
-            vec_target_aux = np.reshape(mat_target,(tshape[0]*tshape[1]*tshape[2],))
-            # store feature matrix and target vector for this voltage
-            mats_feature.append(mat_feature_aux)
-            vecs_target.append(vec_target_aux)
-        mat_feature = np.concatenate(mats_feature, 0)
-        vec_target = np.concatenate(vecs_target)
-        # linear regression fit
-        res = la.lstsq(mat_feature, vec_target)
-        c_vec = res[0].real
-        # set the capacitances
-        self._toTreeC(c_vec)
-
-    def _toStructureTensorC(self, freqs):
-        c_vec = self._toVecC()
-        c_struct = np.zeros((len(freqs), len(self), len(self), len(c_vec)), dtype=complex)
-        for node in self:
-            ii = node.index
-            # capacitance elements
-            c_struct[:, ii, ii, ii] += freqs
-        return c_struct
-
-    def _toVecC(self):
-        return np.array([node.ca for node in self])
-
-    def _toTreeC(self, c_vec):
-        for ii, node in enumerate(self):
-            node.ca = c_vec[ii]
-
-    def computeCv2(self, taus_eig):
-        c_0 = np.array([node.ca for node in self])
-        # construct the passive conductance matrix
-        g_mat = - self.calcSystemMatrix(freqs=0., channel_names=['L'],
-                                        with_ca=False, indexing='tree')
-        # row matrices for capacitance fit
-        g_mats = []
-        for ii, node in enumerate(self):
-            g_mats.append(RowMat(g_mat[ii,:], ii))
-        # construct fit functions polynomial trace fit
-        self._constructEigTraceFit(g_mats, taus_eig)
-        # solve by newton iteration
-        c_fit = self._sn_(c_0)
-        self._toTreeC(1./c_fit)
-        # self._toTreeC(1./c_0)
-
-    def _constructEigTraceFit(self, g_mats, taus_m):
-        g_mats_aux = []
-        for g_m in g_mats:
-            gg = np.zeros((len(self), len(self)))
-            gg[g_m.ii,:] = g_m.row
-            g_mats_aux.append(gg)
-
-        assert len(self) == len(g_mats)
-        assert len(self) == len(taus_m)
-        c_symbs = sp.symbols(['c_%d'%ii for ii in range(len(self))])
-        eqs = []
-        expr = sp.Float(1)
-        for ii in range(len(self)):
-            kk = ii+1
-            eq = sp.Float(-np.sum((-1./taus_m)**kk))
-            for inds in itertools.product(list(range(len(self))), repeat=kk):
-
-                rowmat_aux = g_mats[inds[-1]]
-                for jj in inds[::-1][1:]:
-                    rowmat_aux = rowmat_aux.__mul__(g_mats[jj])
-                # print 'row1:', rowmat_aux.row
-                m_tr = rowmat_aux.trace()
-
-                if np.abs(m_tr) > 1e-18:
-                    print('\n >>> ', inds)
-                    expr = reduce(mul, [c_symbs[jj] for jj in inds])
-                    print(expr, m_tr)
-                    eq += expr * m_tr
-                    print(eq, '<<<\n')
-
-            eqs.append(eq)
-
-        jac_eqs = [[sp.diff(eq, c_s, 1) for c_s in c_symbs] for eq in eqs]
-
-        print(eqs)
-        print(jac_eqs)
-
-        self.func = [sp.lambdify(c_symbs, eq) for eq in eqs]
-        self.jac = [[sp.lambdify(c_symbs, j_eq) for j_eq in j_eqs] for j_eqs in jac_eqs]
-
-    def _f_(self, c_arr):
-        return np.array([f_i(*c_arr) for f_i in self.func])
-
-    def _j_(self, c_arr):
-        return np.array([[j_ij(*c_arr) for j_ij in js] for js in self.jac])
-
-    def _sn_(self, c_prev, atol=1e-5, n_iter=0):
-        # if n_iter < 5:
-        print('__newiter__ (n = ' + str(n_iter) + '), \n-->  ca =', c_prev, '\n--> f(c) =', self._f_(c_prev))
-        c_new = c_prev - np.linalg.solve(self._j_(c_prev), self._f_(c_prev))
-        if np.max(np.abs(c_new - c_prev)) < atol or n_iter > 100:
-            return c_new
-        else:
-            return self._sn_(c_new, atol=atol, n_iter=n_iter+1)
-
-    def computeC(self, alphas, phimat, importance=None, tau_eps=5.,
-                       weights=None, weight=1., action='fit'):
-=======
 
     def computeC(self, alphas, phimat, weights=None, tau_eps=5.):
-        '''
+        """
         Fit the capacitances to the eigenmode expansion
 
         Parameters
@@ -1703,8 +1207,7 @@
             The eigenmode vectors (C the number of compartments)
         weights: np.ndarray (shape=(K,)) or None
             The weights given to each eigenmode in the fit
-        '''
->>>>>>> 7ec91809
+        """
         # np.set_printoptions(precision=2)
         n_c, n_a = len(self), len(alphas)
         assert phimat.shape == (n_a, n_c)
@@ -1732,10 +1235,10 @@
         self._toTreeC(c_vec)
 
     def computeCVF(self, freqs, zf_mat, eps=.05, max_iter=20):
-        '''
+        """
         Experimental function to compute capacitances from sparse Green's
         function matrices (Wybo et al., 2015)
-        '''
+        """
         assert freqs.shape[0] == zf_mat.shape[0]
         # compute inv
         zf_mat = self._permuteToTree(zf_mat)
@@ -1771,15 +1274,9 @@
                          weight=1.,
                          channel_names=None, all_channel_names=None, other_channel_names=None,
                          action='store'):
-<<<<<<< HEAD
-        """
-        Assumes leak conductance, coupling conductance and capacitance have
-        already been fitted
-=======
-        '''
+        """
         Experimental fit from trace, untested. Assumes leak conductance, coupling
         conductance and capacitance have already been fitted
->>>>>>> 7ec91809
 
         Parameters
         ----------
@@ -1854,15 +1351,9 @@
                          channel_names=None, all_channel_names=None, other_channel_names=None,
                          v_pas=None,
                          action='store'):
-<<<<<<< HEAD
-        """
-        Assumes leak conductance, coupling conductance and capacitance have
-        already been fitted
-=======
-        '''
+        """
         Experimental fit from trace, untested. Assumes leak conductance, coupling
         conductance and capacitance have already been fitted
->>>>>>> 7ec91809
 
         Parameters
         ----------
@@ -2044,9 +1535,9 @@
             raise IOError('Undefined action, choose \'fit\', \'return\' or \'store\'.')
 
     def resetFitData(self):
-        '''
+        """
         Delete all stored feature matrices and and target vectors.
-        '''
+        """
         self.fit_data = dict(mats_feature=[],
                              vecs_target=[],
                              weights_fit=[],
@@ -2054,11 +1545,11 @@
                              ion='')
 
     def runFit(self):
-        '''
+        """
         Run a linear least squares fit for the conductances concentration
         mechanisms. The obtained conductances are stored on each node. All
         stored feature matrices and and target vectors are deleted.
-        '''
+        """
         fit_data = self.fit_data
         if len(fit_data['mats_feature']) > 0:
             # apply the weights
@@ -2081,65 +1572,6 @@
         else:
              warnings.warn('No fit matrices are stored, no fit has been performed', UserWarning)
 
-<<<<<<< HEAD
-    def computeGMCombined(self,
-                            dv_mat=None, v_mat=None, i_mat=None,
-                            z_mat_arg=None,
-                            p_open_channels=None, p_open_other_channels={},
-                            e_eqs=None, freqs=0., w_e_eqs=None, w_freqs=None,
-                            channel_name=None,
-                            weight_fit1=1., weight_fit2=1.):
-        """
-        Fit the models' conductances to a given impedance matrix.
-
-        Parameters
-        ----------
-        z_mat_arg: np.ndarray (ndim = 2 or 3, dtype = float or complex) or
-                   list of np.ndarray (ndim = 2 or 3, dtype = float or complex)
-            If a single array, represents the steady state impedance matrix,
-            If a list of arrays, represents the steady state impedance
-            matrices for each equilibrium potential in ``e_eqs``
-        e_eqs: np.ndarray (ndim = 1, dtype = float) or float
-            The equilibirum potentials in each compartment for each
-            evaluation of ``z_mat``
-        freqs: ``None`` or `np.array` of `complex
-            Frequencies at which the impedance matrices are evaluated. If None,
-            assumes that the steady state impedance matrices are provides
-        channel_names: ``None`` or `list` of `string`
-            The channel types to be included in the fit. If ``None``, all channel
-            types that have been added to the tree are included.
-        other_channel_names: ``None`` or `list` of `string`
-            The channels that are not to be included in the fit
-        """
-        # matrices for impedance matrix fit
-        channel_names = list(p_open_channels.keys())
-        other_channel_names = list(p_open_other_channels.keys()) + ['L']
-        mat_feature_1, vec_target_1 = \
-                self.computeGM(z_mat_arg,
-                               e_eqs=e_eqs, freqs=freqs, w_e_eqs=w_e_eqs, w_freqs=w_freqs,
-                               channel_names=channel_names,
-                               other_channel_names=other_channel_names,
-                               return_matrices=True)
-        # matrices for traces fit
-        mat_feature_2, vec_target_2 = \
-                self.computeGChanFromTrace(dv_mat, v_mat, i_mat,
-                                p_open_channels=p_open_channels,
-                                p_open_other_channels=p_open_other_channels,
-                                action='return')
-        # arange matrices for fit
-        w1 = weight_fit1 / float(len(vec_target_1))
-        w2 = weight_fit2 / float(len(vec_target_2))
-        mat_feature = np.concatenate((w1 * mat_feature_1, w2 * mat_feature_2), axis=0)
-        vec_target = np.concatenate((w1 * vec_target_1, w2 * vec_target_2))
-        # linear regression fit
-        res = la.lstsq(mat_feature, vec_target)
-        g_vec = res[0].real
-        print('g_vec =', g_vec)
-        # set the conductances
-        self._toTreeGM(g_vec, channel_names=channel_names)
-
-=======
->>>>>>> 7ec91809
     def computeFakeGeometry(self, fake_c_m=1., fake_r_a=100.*1e-6,
                                   factor_r_a=1e-6, delta=1e-14,
                                   method=2):
