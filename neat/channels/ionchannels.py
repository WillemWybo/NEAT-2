--- conflicted
+++ resolved
@@ -1,9 +1,6 @@
 import sympy as sp
 import numpy as np
-<<<<<<< HEAD
-
-=======
->>>>>>> f885d414
+
 import os
 import warnings
 
