#!/usr/bin/env python
# -*- coding: utf-8 -*-
"""
NEAT (NEural Analysis Toolkit)

Author: W. Wybo
"""

from setuptools import setup
from setuptools.extension import Extension
from setuptools.command.build_ext import build_ext
from setuptools.command.develop import develop
from setuptools.command.install import install

import os, subprocess, shutil, sys

import numpy

from __version__ import version as pversion


class DevelopCommand(develop):
    """Post-installation for development mode."""
    def run(self):
        # develop install
        develop.run(self)


class InstallCommand(install):
    """Post-installation for installation mode."""
    def run(self):
        # regular install
        install.run(self)


class BuildExtCommand(build_ext):

    def run(self):
        # execute pre build ext commands
        write_ionchannel_header_and_cpp_file()
        # build ext
        build_ext.run(self)
        # execute post build ext commands


def write_ionchannel_header_and_cpp_file():
    """
    Writes Ionchannel.h and Ionchannel.cpp files that are required for
    the netsim.pyx extension.

    """
    # we can import before installation as we are in the root
    # directory
    import neat.channels.writecppcode as writecppcode
    writecppcode.write()


def read_requirements():
    with open('./requirements.txt') as fp:
        requirements = fp.read()
    return requirements


ext = Extension("netsim",
                ["neat/tools/simtools/net/netsim.pyx",
                 "neat/tools/simtools/net/NETC.cc",
                 "neat/tools/simtools/net/Synapses.cc",
                 "neat/tools/simtools/net/Ionchannels.cc",
                 "neat/tools/simtools/net/Tools.cc"],
                language="c++",
                extra_compile_args=["-w", "-O3", "-std=gnu++11"],
                include_dirs=[numpy.get_include()])


s_ = setup(
    name='neat',
    version=pversion,
    scripts=['neat/channels/compilechannels'],
    packages=['neat',
              'neat.trees',
              'neat.tools',
              'neat.tools.fittools',
              'neat.tools.plottools',
              'neat.tools.simtools.neuron',
              'neat.channels',
              'neat.channels.channelcollection'],
    package_data={
        "neat.tools.simtools.neuron": ["mech_storage/*.mod"],
    },
    ext_package='neat',
    ext_modules=[ext],
    cmdclass={
        'develop': DevelopCommand,
        'install': InstallCommand,
        'build_ext': BuildExtCommand,
    },
<<<<<<< HEAD
    include_package_data=True,
    package_data={'': ['*.mod']},
    author='Willem Wybo, Jakob Jordan, Benjamin Ellenberger',
=======
    author='Willem Wybo',
>>>>>>> 6371bbbf
    classifiers=['Development Status :: 3 - Alpha',
                 'Programming Language :: Python :: 3.7',
                 'License :: OSI Approved :: GNU General Public License v3 (GPLv3)'],
    license='GPLv3',
    url='https://github.com/unibe-cns/NEAT',
    long_description=open('README.rst').read(),
    install_requires=read_requirements(),
)<|MERGE_RESOLUTION|>--- conflicted
+++ resolved
@@ -94,13 +94,9 @@
         'install': InstallCommand,
         'build_ext': BuildExtCommand,
     },
-<<<<<<< HEAD
     include_package_data=True,
     package_data={'': ['*.mod']},
     author='Willem Wybo, Jakob Jordan, Benjamin Ellenberger',
-=======
-    author='Willem Wybo',
->>>>>>> 6371bbbf
     classifiers=['Development Status :: 3 - Alpha',
                  'Programming Language :: Python :: 3.7',
                  'License :: OSI Approved :: GNU General Public License v3 (GPLv3)'],
